# Kubernetes

Starting at version 1.5.0, Otoroshi provides a native Kubernetes support. Multiple otoroshi jobs (that are actually kubernetes controllers) are provided in order to

- sync kubernetes secrets of type `kubernetes.io/tls` to otoroshi certificates
- act as a standard ingress controller (supporting `Ingress` objects)
- provide Custom Resource Definitions (CRDs) to manage Otoroshi entities from Kubernetes and act as an ingress controller with its own resources

## Installing otoroshi on your kubernetes cluster

@@@ warning
You need to have cluster admin privileges to install otoroshi and its service account, role mapping and CRDs on a kubernetes cluster. We also advise you to create a dedicated namespace (you can name it `otoroshi` for example) to install otoroshi
@@@

If you want to deploy otoroshi into your kubernetes cluster, you can download the deployment descriptors from https://github.com/MAIF/otoroshi/tree/master/kubernetes and use kustomize to create your own overlay.

You can also create a `kustomization.yaml` file with a remote base

```yaml
bases:
- github.com/MAIF/otoroshi/kubernetes/kustomize/overlays/simple/?ref=v1.5.0
```

Then deploy it with `kubectl apply -k ./overlays/myoverlay`. 

You can also use Helm to deploy a simple otoroshi cluster on your kubernetes cluster

```sh
helm repo add otoroshi https://maif.github.io/otoroshi/helm
helm install my-otoroshi otoroshi/otoroshi
```

Below, you will find example of deployment. Do not hesitate to adapt them to your needs. Those descriptors have value placeholders that you will need to replace with actual values like 

```yaml
 env:
  - name: APP_STORAGE_ROOT
    value: otoroshi
  - name: APP_DOMAIN
    value: ${domain}
```

you will have to edit it to make it look like

```yaml
 env:
  - name: APP_STORAGE_ROOT
    value: otoroshi
  - name: APP_DOMAIN
    value: 'apis.my.domain'
```

if you don't want to use placeholders and environment variables, you can create a secret containing the configuration file of otoroshi

```yaml
apiVersion: v1
kind: Secret
metadata:
  name: otoroshi-config
type: Opaque
stringData:
  oto.conf: >
    include "application.conf"
    app {
      storage = "redis"
      domain = "apis.my.domain"
    }
```

and mount it in the otoroshi container

```yaml
apiVersion: apps/v1
kind: Deployment
metadata:
  name: otoroshi-deployment
spec:
  selector:
    matchLabels:
      run: otoroshi-deployment
  template:
    metadata:
      labels:
        run: otoroshi-deployment
    spec:
      serviceAccountName: otoroshi-admin-user
      terminationGracePeriodSeconds: 60
      hostNetwork: false
      containers:
      - image: maif/otoroshi:1.5.0-jdk11
        imagePullPolicy: IfNotPresent
        name: otoroshi
        args: ['-Dconfig.file=/usr/app/otoroshi/conf/oto.conf']
        ports:
          - containerPort: 8080
            name: "http"
            protocol: TCP
          - containerPort: 8443
            name: "https"
            protocol: TCP
        volumeMounts:
        - name: otoroshi-config
          mountPath: "/usr/app/otoroshi/conf"
          readOnly: true
      volumes:
      - name: otoroshi-config
        secret:
          secretName: otoroshi-config
        ...
```

You can also create several secrets for each placeholder, mount them to the otoroshi container then use their file path as value

```yaml
 env:
  - name: APP_STORAGE_ROOT
    value: otoroshi
  - name: APP_DOMAIN
    value: 'file:///the/path/of/the/secret/file'
```

you can use the same trick in the config. file itself

### Note on bare metal kubernetes cluster installation

@@@ note
Bare metal kubernetes clusters don't come with support for external loadbalancers (service of type `LoadBalancer`). So you will have to provide this feature in order to route external TCP traffic to Otoroshi containers running inside the kubernetes cluster. You can use projects like [MetalLB](https://metallb.universe.tf/) that provide software `LoadBalancer` services to bare metal clusters or you can use and customize examples below.
@@@

@@@ warning
We don't recommand running Otoroshi behind an existing ingress controller (or something like that) as you will not be able to use features like TCP proxying, TLS, mTLS, etc. Also, this additional layer of reverse proxy will increase call latencies.
@@@

### Common manifests

the following manifests are always needed. They create otoroshi CRDs, tokens, role, etc. Redis deployment is not mandatory, it's just an example. You can use your own existing setup.

rbac.yaml
:   @@snip [rbac.yaml](../snippets/kubernetes/kustomize/base/rbac.yaml) 

crds.yaml
:   @@snip [crds.yaml](../snippets/kubernetes/kustomize/base/crds.yaml) 

redis.yaml
:   @@snip [redis.yaml](../snippets/kubernetes/kustomize/base/redis.yaml) 


### Deploy a simple otoroshi instanciation on a cloud provider managed kubernetes cluster

Here we have 2 replicas connected to the same redis instance. Nothing fancy. We use a service of type `LoadBalancer` to expose otoroshi to the rest of the world. You have to setup your DNS to bind otoroshi domain names to the `LoadBalancer` external `CNAME` (see the example below)

deployment.yaml
:   @@snip [deployment.yaml](../snippets/kubernetes/kustomize/overlays/simple/deployment.yaml) 

dns.example
:   @@snip [dns.example](../snippets/kubernetes/kustomize/overlays/simple/dns.example) 

### Deploy a simple otoroshi instanciation on a bare metal kubernetes cluster

Here we have 2 replicas connected to the same redis instance. Nothing fancy. The otoroshi instance are exposed as `nodePort` so you'll have to add a loadbalancer in front of your kubernetes nodes to route external traffic (TCP) to your otoroshi instances. You have to setup your DNS to bind otoroshi domain names to your loadbalancer (see the example below). 

deployment.yaml
:   @@snip [deployment.yaml](../snippets/kubernetes/kustomize/overlays/simple-baremetal/deployment.yaml) 

haproxy.example
:   @@snip [haproxy.example](../snippets/kubernetes/kustomize/overlays/simple-baremetal/haproxy.example) 

nginx.example
:   @@snip [nginx.example](../snippets/kubernetes/kustomize/overlays/simple-baremetal/nginx.example) 

dns.example
:   @@snip [dns.example](../snippets/kubernetes/kustomize/overlays/simple-baremetal/dns.example) 


### Deploy a simple otoroshi instanciation on a bare metal kubernetes cluster using a DaemonSet

Here we have one otoroshi instance on each kubernetes node (with the `otoroshi-kind: instance` label) with redis persistance. The otoroshi instances are exposed as `hostPort` so you'll have to add a loadbalancer in front of your kubernetes nodes to route external traffic (TCP) to your otoroshi instances. You have to setup your DNS to bind otoroshi domain names to your loadbalancer (see the example below). 

deployment.yaml
:   @@snip [deployment.yaml](../snippets/kubernetes/kustomize/overlays/simple-baremetal-daemonset/deployment.yaml) 

haproxy.example
:   @@snip [haproxy.example](../snippets/kubernetes/kustomize/overlays/simple-baremetal-daemonset/haproxy.example) 

nginx.example
:   @@snip [nginx.example](../snippets/kubernetes/kustomize/overlays/simple-baremetal-daemonset/nginx.example) 

dns.example
:   @@snip [dns.example](../snippets/kubernetes/kustomize/overlays/simple-baremetal-daemonset/dns.example) 

### Deploy an otoroshi cluster on a cloud provider managed kubernetes cluster

Here we have 2 replicas of an otoroshi leader connected to a redis instance and 2 replicas of an otoroshi worker connected to the leader. We use a service of type `LoadBalancer` to expose otoroshi leader/worker to the rest of the world. You have to setup your DNS to bind otoroshi domain names to the `LoadBalancer` external `CNAME` (see the example below)

deployment.yaml
:   @@snip [deployment.yaml](../snippets/kubernetes/kustomize/overlays/cluster/deployment.yaml) 

dns.example
:   @@snip [dns.example](../snippets/kubernetes/kustomize/overlays/cluster/dns.example) 

### Deploy an otoroshi cluster on a bare metal kubernetes cluster

Here we have 2 replicas of otoroshi leader connected to the same redis instance and 2 replicas for otoroshi worker. The otoroshi instances are exposed as `nodePort` so you'll have to add a loadbalancer in front of your kubernetes nodes to route external traffic (TCP) to your otoroshi instances. You have to setup your DNS to bind otoroshi domain names to your loadbalancer (see the example below). 

deployment.yaml
:   @@snip [deployment.yaml](../snippets/kubernetes/kustomize/overlays/cluster-baremetal/deployment.yaml) 

nginx.example
:   @@snip [nginx.example](../snippets/kubernetes/kustomize/overlays/cluster-baremetal/nginx.example) 

dns.example
:   @@snip [dns.example](../snippets/kubernetes/kustomize/overlays/cluster-baremetal/dns.example) 

dns.example
:   @@snip [dns.example](../snippets/kubernetes/kustomize/overlays/cluster-baremetal/dns.example) 

### Deploy an otoroshi cluster on a bare metal kubernetes cluster using DaemonSet

Here we have 1 otoroshi leader instance on each kubernetes node (with the `otoroshi-kind: leader` label) connected to the same redis instance and 1 otoroshi worker instance on each kubernetes node (with the `otoroshi-kind: worker` label). The otoroshi instances are exposed as `nodePort` so you'll have to add a loadbalancer in front of your kubernetes nodes to route external traffic (TCP) to your otoroshi instances. You have to setup your DNS to bind otoroshi domain names to your loadbalancer (see the example below). 

deployment.yaml
:   @@snip [deployment.yaml](../snippets/kubernetes/kustomize/overlays/cluster-baremetal-daemonset/deployment.yaml) 

nginx.example
:   @@snip [nginx.example](../snippets/kubernetes/kustomize/overlays/cluster-baremetal-daemonset/nginx.example) 

dns.example
:   @@snip [dns.example](../snippets/kubernetes/kustomize/overlays/cluster-baremetal-daemonset/dns.example) 

dns.example
:   @@snip [dns.example](../snippets/kubernetes/kustomize/overlays/cluster-baremetal-daemonset/dns.example) 

## Using Otoroshi as an Ingress Controller

If you want to use Otoroshi as an [Ingress Controller](https://kubernetes.io/fr/docs/concepts/services-networking/ingress/), just go to the danger zone, and in `Global scripts` add the job named `Kubernetes Ingress Controller`.

Then add the following configuration for the job (with your own tweaks of course)

```json
{
  "KubernetesConfig": {
    "enabled": true,
    "endpoint": "https://127.0.0.1:6443",
    "token": "eyJhbGciOiJSUzI....F463SrpOehQRaQ",
    "namespaces": [
      "*"
    ]
  }
}
```

the configuration can have the following values 

```javascript
{
  "KubernetesConfig": {
    "endpoint": "https://127.0.0.1:6443", // the endpoint to talk to the kubernetes api, optional
    "token": "xxxx", // the bearer token to talk to the kubernetes api, optional
    "userPassword": "user:password", // the user password tuple to talk to the kubernetes api, optional
    "caCert": "/etc/ca.cert", // the ca cert file path to talk to the kubernetes api, optional
    "trust": false, // trust any cert to talk to the kubernetes api, optional
    "namespaces": ["*"], // the watched namespaces
    "labels": ["label"], // the watched namespaces
    "ingressClasses": ["otoroshi"], // the watched kubernetes.io/ingress.class annotations, can be *
    "defaultGroup": "default", // the group to put services in otoroshi
    "ingresses": true, // sync ingresses
    "crds": false, // sync crds
    "kubeLeader": false, // delegate leader election to kubernetes, to know where the sync job should run
    "restartDependantDeployments": true, // when a secret/cert changes from otoroshi sync, restart dependant deployments
    "templates": { // template for entities that will be merged with kubernetes entities
      "service-group": {},
      "service-descriptor": {},
      "apikeys": {},
      "global-config": {},
      "jwt-verifier": {},
      "tcp-service": {},
      "certificate": {},
      "auth-module": {},
      "script": {},
    }
  }
}
```

If `endpoint` is not defined, Otoroshi will try to get it from `$KUBERNETES_SERVICE_HOST` and `$KUBERNETES_SERVICE_PORT`.
If `token` is not defined, Otoroshi will try to get it from the file at `/var/run/secrets/kubernetes.io/serviceaccount/token`.
If `caCert` is not defined, Otoroshi will try to get it from the file at `/var/run/secrets/kubernetes.io/serviceaccount/ca.crt`.
If `$KUBECONFIG` is defined, `endpoint`, `token` and `caCert` will be read from the current context of the file referenced by it.

Now you can deploy your first service ;)

### Deploy an ingress route

now let's say you want to deploy an http service and route to the outside world through otoroshi

```yaml
---
apiVersion: apps/v1
kind: Deployment
metadata:
  name: http-app-deployment
spec:
  selector:
    matchLabels:
      run: http-app-deployment
  replicas: 1
  template:
    metadata:
      labels:
        run: http-app-deployment
    spec:
      containers:
      - image: kennethreitz/httpbin
        imagePullPolicy: IfNotPresent
        name: otoroshi
        ports:
          - containerPort: 80
            name: "http"
---
apiVersion: v1
kind: Service
metadata:
  name: http-app-service
spec:
  ports:
    - port: 8080
      targetPort: http
      name: http
  selector:
    run: http-app-deployment
---
apiVersion: networking.k8s.io/v1beta1
kind: Ingress
metadata:
  name: http-app-ingress
  annotations:
    kubernetes.io/ingress.class: otoroshi
spec:
  tls:
  - hosts:
    - httpapp.foo.bar
    secretName: http-app-cert
  rules:
  - host: httpapp.foo.bar
    http:
      paths:
      - path: /
        backend:
          serviceName: http-app-service
          servicePort: 8080
```

once deployed, otoroshi will sync with kubernetes and create the corresponding service to route your app. You will be able to access your app with

```sh
curl -X GET https://httpapp.foo.bar/get
```

### Support for Ingress Classes

Since Kubernetes 1.18, you can use `IngressClass` type of manifest to specify which ingress controller you want to use for a deployment (https://kubernetes.io/blog/2020/04/02/improvements-to-the-ingress-api-in-kubernetes-1.18/#extended-configuration-with-ingress-classes). Otoroshi is fully compatible with this new manifest `kind`. To use it, configure the Ingress job to match your controller

```javascript
{
  "KubernetesConfig": {
    ...
    "ingressClasses": ["otoroshi.io/ingress-controller"],
    ...
  }
}
```

then you have to deploy an `IngressClass` to declare Otoroshi as an ingress controller

```yaml
apiVersion: "networking.k8s.io/v1beta1"
kind: "IngressClass"
metadata:
  name: "otoroshi-ingress-controller"
spec:
  controller: "otoroshi.io/ingress-controller"
  parameters:
    apiGroup: "proxy.otoroshi.io/v1alpha"
    kind: "IngressParameters"
    name: "otoroshi-ingress-controller"
```

and use it in your `Ingress`

```yaml
apiVersion: networking.k8s.io/v1beta1
kind: Ingress
metadata:
  name: http-app-ingress
spec:
  ingressClassName: otoroshi-ingress-controller
  tls:
  - hosts:
    - httpapp.foo.bar
    secretName: http-app-cert
  rules:
  - host: httpapp.foo.bar
    http:
      paths:
      - path: /
        backend:
          serviceName: http-app-service
          servicePort: 8080
```

### Use multiple ingress controllers

It is of course possible to use multiple ingress controller at the same time (https://kubernetes.io/docs/concepts/services-networking/ingress-controllers/#using-multiple-ingress-controllers) using the annotation `kubernetes.io/ingress.class`. By default, otoroshi reacts to the class `otoroshi`, but you can make it the default ingress controller with the following config

```json
{
  "KubernetesConfig": {
    ...
    "ingressClass": "*",
    ...
  }
}
```

### Supported annotations

if you need to customize the service descriptor behind an ingress rule, you can use some annotations. If you need better customisation, just go to the CRDs part. The following annotations are supported :

- `ingress.otoroshi.io/groups`
- `ingress.otoroshi.io/group`
- `ingress.otoroshi.io/groupId`
- `ingress.otoroshi.io/name`
- `ingress.otoroshi.io/targetsLoadBalancing`
- `ingress.otoroshi.io/stripPath`
- `ingress.otoroshi.io/enabled`
- `ingress.otoroshi.io/userFacing`
- `ingress.otoroshi.io/privateApp`
- `ingress.otoroshi.io/forceHttps`
- `ingress.otoroshi.io/maintenanceMode`
- `ingress.otoroshi.io/buildMode`
- `ingress.otoroshi.io/strictlyPrivate`
- `ingress.otoroshi.io/sendOtoroshiHeadersBack`
- `ingress.otoroshi.io/readOnly`
- `ingress.otoroshi.io/xForwardedHeaders`
- `ingress.otoroshi.io/overrideHost`
- `ingress.otoroshi.io/allowHttp10`
- `ingress.otoroshi.io/logAnalyticsOnServer`
- `ingress.otoroshi.io/useAkkaHttpClient`
- `ingress.otoroshi.io/useNewWSClient`
- `ingress.otoroshi.io/tcpUdpTunneling`
- `ingress.otoroshi.io/detectApiKeySooner`
- `ingress.otoroshi.io/letsEncrypt`
- `ingress.otoroshi.io/publicPatterns`
- `ingress.otoroshi.io/privatePatterns`
- `ingress.otoroshi.io/additionalHeaders`
- `ingress.otoroshi.io/additionalHeadersOut`
- `ingress.otoroshi.io/missingOnlyHeadersIn`
- `ingress.otoroshi.io/missingOnlyHeadersOut`
- `ingress.otoroshi.io/removeHeadersIn`
- `ingress.otoroshi.io/removeHeadersOut`
- `ingress.otoroshi.io/headersVerification`
- `ingress.otoroshi.io/matchingHeaders`
- `ingress.otoroshi.io/ipFiltering.whitelist`
- `ingress.otoroshi.io/ipFiltering.blacklist`
- `ingress.otoroshi.io/api.exposeApi`
- `ingress.otoroshi.io/api.openApiDescriptorUrl`
- `ingress.otoroshi.io/healthCheck.enabled`
- `ingress.otoroshi.io/healthCheck.url`
- `ingress.otoroshi.io/jwtVerifier.ids`
- `ingress.otoroshi.io/jwtVerifier.enabled`
- `ingress.otoroshi.io/jwtVerifier.excludedPatterns`
- `ingress.otoroshi.io/authConfigRef`
- `ingress.otoroshi.io/redirection.enabled`
- `ingress.otoroshi.io/redirection.code`
- `ingress.otoroshi.io/redirection.to`
- `ingress.otoroshi.io/clientValidatorRef`
- `ingress.otoroshi.io/transformerRefs`
- `ingress.otoroshi.io/transformerConfig`
- `ingress.otoroshi.io/accessValidator.enabled`
- `ingress.otoroshi.io/accessValidator.excludedPatterns`
- `ingress.otoroshi.io/accessValidator.refs`
- `ingress.otoroshi.io/accessValidator.config`
- `ingress.otoroshi.io/preRouting.enabled`
- `ingress.otoroshi.io/preRouting.excludedPatterns`
- `ingress.otoroshi.io/preRouting.refs`
- `ingress.otoroshi.io/preRouting.config`
- `ingress.otoroshi.io/issueCert`
- `ingress.otoroshi.io/issueCertCA`
- `ingress.otoroshi.io/gzip.enabled`
- `ingress.otoroshi.io/gzip.excludedPatterns`
- `ingress.otoroshi.io/gzip.whiteList`
- `ingress.otoroshi.io/gzip.blackList`
- `ingress.otoroshi.io/gzip.bufferSize`
- `ingress.otoroshi.io/gzip.chunkedThreshold`
- `ingress.otoroshi.io/gzip.compressionLevel`
- `ingress.otoroshi.io/cors.enabled`
- `ingress.otoroshi.io/cors.allowOrigin`
- `ingress.otoroshi.io/cors.exposeHeaders`
- `ingress.otoroshi.io/cors.allowHeaders`
- `ingress.otoroshi.io/cors.allowMethods`
- `ingress.otoroshi.io/cors.excludedPatterns`
- `ingress.otoroshi.io/cors.maxAge`
- `ingress.otoroshi.io/cors.allowCredentials`
- `ingress.otoroshi.io/clientConfig.useCircuitBreaker`
- `ingress.otoroshi.io/clientConfig.retries`
- `ingress.otoroshi.io/clientConfig.maxErrors`
- `ingress.otoroshi.io/clientConfig.retryInitialDelay`
- `ingress.otoroshi.io/clientConfig.backoffFactor`
- `ingress.otoroshi.io/clientConfig.connectionTimeout`
- `ingress.otoroshi.io/clientConfig.idleTimeout`
- `ingress.otoroshi.io/clientConfig.callAndStreamTimeout`
- `ingress.otoroshi.io/clientConfig.callTimeout`
- `ingress.otoroshi.io/clientConfig.globalTimeout`
- `ingress.otoroshi.io/clientConfig.sampleInterval`
- `ingress.otoroshi.io/enforceSecureCommunication`
- `ingress.otoroshi.io/sendInfoToken`
- `ingress.otoroshi.io/sendStateChallenge`
- `ingress.otoroshi.io/secComHeaders.claimRequestName`
- `ingress.otoroshi.io/secComHeaders.stateRequestName`
- `ingress.otoroshi.io/secComHeaders.stateResponseName`
- `ingress.otoroshi.io/secComTtl`
- `ingress.otoroshi.io/secComVersion`
- `ingress.otoroshi.io/secComInfoTokenVersion`
- `ingress.otoroshi.io/secComExcludedPatterns`
- `ingress.otoroshi.io/secComSettings.size`
- `ingress.otoroshi.io/secComSettings.secret`
- `ingress.otoroshi.io/secComSettings.base64`
- `ingress.otoroshi.io/secComUseSameAlgo`
- `ingress.otoroshi.io/secComAlgoChallengeOtoToBack.size`
- `ingress.otoroshi.io/secComAlgoChallengeOtoToBack.secret`
- `ingress.otoroshi.io/secComAlgoChallengeOtoToBack.base64`
- `ingress.otoroshi.io/secComAlgoChallengeBackToOto.size`
- `ingress.otoroshi.io/secComAlgoChallengeBackToOto.secret`
- `ingress.otoroshi.io/secComAlgoChallengeBackToOto.base64`
- `ingress.otoroshi.io/secComAlgoInfoToken.size`
- `ingress.otoroshi.io/secComAlgoInfoToken.secret`
- `ingress.otoroshi.io/secComAlgoInfoToken.base64`
- `ingress.otoroshi.io/securityExcludedPatterns`

for more informations about it, just go to https://maif.github.io/otoroshi/swagger-ui/index.html

with the previous example, the ingress does not define any apikey, so the route is public. If you want to enable apikeys on it, you can deploy the following descriptor

```yaml
apiVersion: networking.k8s.io/v1beta1
kind: Ingress
metadata:
  name: http-app-ingress
  annotations:
    kubernetes.io/ingress.class: otoroshi
    ingress.otoroshi.io/group: http-app-group
    ingress.otoroshi.io/forceHttps: 'true'
    ingress.otoroshi.io/sendOtoroshiHeadersBack: 'true'
    ingress.otoroshi.io/overrideHost: 'true'
    ingress.otoroshi.io/allowHttp10: 'false'
    ingress.otoroshi.io/publicPatterns: ''
spec:
  tls:
  - hosts:
    - httpapp.foo.bar
    secretName: http-app-cert
  rules:
  - host: httpapp.foo.bar
    http:
      paths:
      - path: /
        backend:
          serviceName: http-app-service
          servicePort: 8080
```

now you can use an existing apikey in the `http-app-group` to access your app

```sh
curl -X GET https://httpapp.foo.bar/get -u existing-apikey-1:secret-1
```

## Use Otoroshi CRDs for a better/full integration

Otoroshi provides some Custom Resource Definitions for kubernetes in order to manage Otoroshi related entities in kubernetes

- `service-groups`
- `service-descriptors`
- `apikeys`
- `certificates`
- `global-configs`
- `jwt-verifiers`
- `auth-modules`
- `scripts`
- `tcp-services`
- `admins`

using CRDs, you will be able to deploy and manager those entities from kubectl or the kubernetes api like

```sh
sudo kubectl get apikeys --all-namespaces
sudo kubectl get service-descriptors --all-namespaces
curl -X GET \
  -H 'Authorization: Bearer eyJhbGciOiJSUzI....F463SrpOehQRaQ' \
  -H 'Accept: application/json' -k \
  https://127.0.0.1:6443/apis/proxy.otoroshi.io/v1alpha1/apikeys | jq
```

You can see this as better `Ingress` resources. Like any `Ingress` resource can define which controller it uses (using the `kubernetes.io/ingress.class` annotation), you can chose another kind of resource instead of `Ingress`. With Otoroshi CRDs you can even define resources like `Certificate`, `Apikey`, `AuthModules`, `JwtVerifier`, etc. It will help you to use all the power of Otoroshi while using the deployment model of kubernetes.
 
@@@ warning
when using Otoroshi CRDs, Kubernetes becomes the single source of truth for the synced entities. It means that any value in the descriptors deployed will overrides the one in Otoroshi datastore each time it's synced. So be careful if you use the Otoroshi UI or the API, some changes in configuration may be overriden by CRDs sync job.
@@@

### Resources examples

group.yaml
:   @@snip [group.yaml](../snippets/crds/group.yaml) 

apikey.yaml
:   @@snip [apikey.yaml](../snippets/crds/apikey.yaml) 

service-descriptor.yaml
:   @@snip [service-descriptor.yaml](../snippets/crds/service-descriptor.yaml) 

certificate.yaml
:   @@snip [certificate.yaml](../snippets/crds/certificate.yaml) 

jwt.yaml
:   @@snip [jwt.yaml](../snippets/crds/jwt.yaml) 

auth.yaml
:   @@snip [auth.yaml](../snippets/crds/auth.yaml) 


### Configuration

To configure it, just go to the danger zone, and in `Global scripts` add the job named `Kubernetes Otoroshi CRDs Controller`. Then add the following configuration for the job (with your own tweak of course)

```json
{
  "KubernetesConfig": {
    "enabled": true,
    "crds": true,
    "endpoint": "https://127.0.0.1:6443",
    "token": "eyJhbGciOiJSUzI....F463SrpOehQRaQ",
    "namespaces": [
      "*"
    ]
  }
}
```

the configuration can have the following values 

```javascript
{
  "KubernetesConfig": {
    "endpoint": "https://127.0.0.1:6443", // the endpoint to talk to the kubernetes api, optional
    "token": "xxxx", // the bearer token to talk to the kubernetes api, optional
    "userPassword": "user:password", // the user password tuple to talk to the kubernetes api, optional
    "caCert": "/etc/ca.cert", // the ca cert file path to talk to the kubernetes api, optional
    "trust": false, // trust any cert to talk to the kubernetes api, optional
    "namespaces": ["*"], // the watched namespaces
    "labels": ["label"], // the watched namespaces
    "ingressClasses": ["otoroshi"], // the watched kubernetes.io/ingress.class annotations, can be *
    "defaultGroup": "default", // the group to put services in otoroshi
    "ingresses": false, // sync ingresses
    "crds": true, // sync crds
    "kubeLeader": false, // delegate leader election to kubernetes, to know where the sync job should run
    "restartDependantDeployments": true, // when a secret/cert changes from otoroshi sync, restart dependant deployments
    "templates": { // template for entities that will be merged with kubernetes entities
      "service-group": {},
      "service-descriptor": {},
      "apikeys": {},
      "global-config": {},
      "jwt-verifier": {},
      "tcp-service": {},
      "certificate": {},
      "auth-module": {},
      "script": {},
    }
  }
}
```

If `endpoint` is not defined, Otoroshi will try to get it from `$KUBERNETES_SERVICE_HOST` and `$KUBERNETES_SERVICE_PORT`.
If `token` is not defined, Otoroshi will try to get it from the file at `/var/run/secrets/kubernetes.io/serviceaccount/token`.
If `caCert` is not defined, Otoroshi will try to get it from the file at `/var/run/secrets/kubernetes.io/serviceaccount/ca.crt`.
If `$KUBECONFIG` is defined, `endpoint`, `token` and `caCert` will be read from the current context of the file referenced by it.

you can find a more complete example of the configuration object [here](https://github.com/MAIF/otoroshi/blob/master/otoroshi/app/plugins/jobs/kubernetes/config.scala#L134-L163)

### Note about `apikeys` and `certificates` resources

Apikeys and Certificates are a little bit different than the other resources. They have ability to be defined without their secret part, but with an export setting so otoroshi will generate the secret parts and export the apikey or the certificate to kubernetes secret. Then any app will be able to mount them as volumes (see the full example below)

In those resources you can define 

```yaml
exportSecret: true 
secretName: the-secret-name
```

and omit `clientSecret` for apikey or `publicKey`, `privateKey` for certificates. For certificate you will have to provide a `csr` for the certificate in order to generate it

```yaml
csr:
  issuer: CN=Otoroshi Root
  hosts: 
  - httpapp.foo.bar
  - httpapps.foo.bar
  key:
    algo: rsa
    size: 2048
  subject: UID=httpapp-front, O=OtoroshiApps
  client: false
  ca: false
  duration: 31536000000
  signatureAlg: SHA256WithRSAEncryption
  digestAlg: SHA-256
```

### Full example

then you can deploy the previous example with better configuration level, and using mtls, apikeys, etc

Let say the app looks like :

```js
const fs = require('fs'); 
const https = require('https'); 

// here we read the apikey to access http-app-2 from files mounted from secrets
const clientId = fs.readFileSync('/var/run/secrets/kubernetes.io/apikeys/clientId').toString('utf8')
const clientSecret = fs.readFileSync('/var/run/secrets/kubernetes.io/apikeys/clientSecret').toString('utf8')

// here we read the certificate for the app
const crt = fs.readFileSync('/var/run/secrets/kubernetes.io/certs/tls.crt')
  .toString('utf8')
  .split('-----BEGIN CERTIFICATE-----\n')
  .filter(s => s.trim() !== '');
const cert = '-----BEGIN CERTIFICATE-----\n' + crt.shift()
const ca = crt.join('-----BEGIN CERTIFICATE-----\n')

function callApi2() {
  return new Promise((success, failure) => {
    const options = { 
      hostname: 'httpapp2.foo.bar', 
      port: 433, 
      path: '/', 
      method: 'GET',
      headers: {
        'Accept': 'application/json',
        'Otoroshi-Client-Id': clientId,
        'Otoroshi-Client-Secret': clientSecret,
      }
    }; 
    let data = '';
    const req = https.request(options, (res) => { 
      res.on('data', (d) => { 
        data = data + d.toString('utf8');
      }); 
      res.on('end', () => { 
        success({ body: JSON.parse(data), res });
      }); 
      res.on('error', (e) => { 
        failure(e);
      }); 
    }); 
    req.end();
  })
}

const options = { 
  key: fs.readFileSync('/var/run/secrets/kubernetes.io/certs/tls.key'), 
  cert: cert, 
  ca: ca, 
  // we want mtls behavior
  requestCert: true, 
  rejectUnauthorized: true
}; 
https.createServer(options, (req, res) => { 
  res.writeHead(200, {'Content-Type': 'application/json'});
  callApi2().then(resp => {
    res.write(JSON.stringify{ ("message": `Hello to ${req.socket.getPeerCertificate().subject.CN}`, api2: resp.body })); 
  });
}).listen(433);
```

then, the descriptors will be :

```yaml
---
apiVersion: apps/v1
kind: Deployment
metadata:
  name: http-app-deployment
spec:
  selector:
    matchLabels:
      run: http-app-deployment
  replicas: 1
  template:
    metadata:
      labels:
        run: http-app-deployment
    spec:
      containers:
      - image: foo/http-app
        imagePullPolicy: IfNotPresent
        name: otoroshi
        ports:
          - containerPort: 443
            name: "https"
        volumeMounts:
        - name: apikey-volume
          # here you will be able to read apikey from files 
          # - /var/run/secrets/kubernetes.io/apikeys/clientId
          # - /var/run/secrets/kubernetes.io/apikeys/clientSecret
          mountPath: "/var/run/secrets/kubernetes.io/apikeys"
          readOnly: true
        volumeMounts:
        - name: cert-volume
          # here you will be able to read app cert from files 
          # - /var/run/secrets/kubernetes.io/certs/tls.crt
          # - /var/run/secrets/kubernetes.io/certs/tls.key
          mountPath: "/var/run/secrets/kubernetes.io/certs"
          readOnly: true
      volumes:
      - name: apikey-volume
        secret:
          # here we reference the secret name from apikey http-app-2-apikey-1
          secretName: secret-2
      - name: cert-volume
        secret:
          # here we reference the secret name from cert http-app-certificate-backend
          secretName: http-app-certificate-backend-secret
---
apiVersion: v1
kind: Service
metadata:
  name: http-app-service
spec:
  ports:
    - port: 8443
      targetPort: https
      name: https
  selector:
    run: http-app-deployment
---
apiVersion: proxy.otoroshi.io/v1alpha1
kind: ServiceGroup
metadata:
  name: http-app-group
  annotations:
    io.otoroshi/id: http-app-group
spec:
  description: a group to hold services about the http-app
---
apiVersion: proxy.otoroshi.io/v1alpha1
kind: ApiKey
metadata:
  name: http-app-apikey-1
# this apikey can be used to access the app
spec:
  # a secret name secret-1 will be created by otoroshi and can be used by containers
  exportSecret: true 
  secretName: secret-1
  authorizedEntities: 
  - group_http-app-group
---
apiVersion: proxy.otoroshi.io/v1alpha1
kind: ApiKey
metadata:
  name: http-app-2-apikey-1
# this apikey can be used to access another app in a different group
spec:
  # a secret name secret-1 will be created by otoroshi and can be used by containers
  exportSecret: true 
  secretName: secret-2
  authorizedEntities: 
  - group_http-app-2-group
---
apiVersion: proxy.otoroshi.io/v1alpha1
kind: Certificate
metadata:
  name: http-app-certificate-frontend
spec:
  description: certificate for the http-app on otorshi frontend
  autoRenew: true
  csr:
    issuer: CN=Otoroshi Root
    hosts: 
    - httpapp.foo.bar
    key:
      algo: rsa
      size: 2048
    subject: UID=httpapp-front, O=OtoroshiApps
    client: false
    ca: false
    duration: 31536000000
    signatureAlg: SHA256WithRSAEncryption
    digestAlg: SHA-256
---
apiVersion: proxy.otoroshi.io/v1alpha1
kind: Certificate
metadata:
  name: http-app-certificate-backend
spec:
  description: certificate for the http-app deployed on pods
  autoRenew: true
  # a secret name http-app-certificate-backend-secret will be created by otoroshi and can be used by containers
  exportSecret: true 
  secretName: http-app-certificate-backend-secret
  csr:
    issuer: CN=Otoroshi Root
    hosts: 
    - http-app-service
    key:
      algo: rsa
      size: 2048
    subject: UID=httpapp-back, O=OtoroshiApps
    client: false
    ca: false
    duration: 31536000000
    signatureAlg: SHA256WithRSAEncryption
    digestAlg: SHA-256
---
apiVersion: proxy.otoroshi.io/v1alpha1
kind: Certificate
metadata:
  name: http-app-certificate-client
spec:
  description: certificate for the http-app
  autoRenew: true
  csr:
    issuer: CN=Otoroshi Root
    key:
      algo: rsa
      size: 2048
    subject: UID=httpapp-client, O=OtoroshiApps
    client: false
    ca: false
    duration: 31536000000
    signatureAlg: SHA256WithRSAEncryption
    digestAlg: SHA-256
---
apiVersion: proxy.otoroshi.io/v1alpha1
kind: ServiceDescriptor
metadata:
  name: http-app-service-descriptor
spec:
  description: the service descriptor for the http app
  groups: 
  - http-app-group
  forceHttps: true
  hosts:
  - httpapp.foo.bar
  matchingRoot: /
  targets:
  - url: https://http-app-service:8443
    # alternatively, you can use serviceName and servicePort to use pods ip addresses
    # serviceName: http-app-service
    # servicePort: https
    mtlsConfig:
      # use mtls to contact the backend
      mtls: true
      certs: 
        # reference the DN for the client cert
        - UID=httpapp-client, O=OtoroshiApps
      trustedCerts: 
        # reference the DN for the CA cert 
        - CN=Otoroshi Root
  sendOtoroshiHeadersBack: true
  xForwardedHeaders: true
  overrideHost: true
  allowHttp10: false
  publicPatterns:
    - /health
  additionalHeaders:
    x-foo: bar
# here you can specify everything supported by otoroshi like jwt-verifiers, auth config, etc ... for more informations about it, just go to https://maif.github.io/otoroshi/swagger-ui/index.html
```

now with this descriptor deployed, you can access your app with a command like 

```sh
CLIENT_ID=`kubectl get secret secret-1 -o jsonpath="{.data.clientId}" | base64 --decode`
CLIENT_SECRET=`kubectl get secret secret-1 -o jsonpath="{.data.clientSecret}" | base64 --decode`
curl -X GET https://httpapp.foo.bar/get -u "$CLIENT_ID:$CLIENT_SECRET"
```

## Expose Otoroshi to outside world

If you deploy Otoroshi on a kubernetes cluster, the Otoroshi service is deployed as a loadbalancer (service type: `LoadBalancer`). You'll need to declare in your DNS settings any name that can be routed by otoroshi going to the loadbalancer endpoint (CNAME or ip addresses) of your kubernetes distribution. If you use a managed kubernetes cluster from a cloud provider, it will work seamlessly as they will provide external loadbalancers out of the box. However, if you use a bare metal kubernetes cluster, id doesn't come with support for external loadbalancers (service of type `LoadBalancer`). So you will have to provide this feature in order to route external TCP traffic to Otoroshi containers running inside the kubernetes cluster. You can use projects like [MetalLB](https://metallb.universe.tf/) that provide software `LoadBalancer` services to bare metal clusters or you can use and customize examples in the installation section.

@@@ warning
We don't recommand running Otoroshi behind an existing ingress controller (or something like that) as you will not be able to use features like TCP proxying, TLS, mTLS, etc. Also, this additional layer of reverse proxy will increase call latencies.
@@@ 

## Access a service from inside the k8s cluster

### Using host header overriding

You can access any service referenced in otoroshi, through otoroshi from inside the kubernetes cluster by using the otoroshi service name (if you use a template based on https://github.com/MAIF/otoroshi/tree/master/kubernetes/base deployed in the otoroshi namespace) and the host header with the service domain like :

```sh
CLIENT_ID="xxx"
CLIENT_SECRET="xxx"
curl -X GET -H 'Host: httpapp.foo.bar' https://otoroshi-service.otoroshi.svc.cluster.local:8443/get -u "$CLIENT_ID:$CLIENT_SECRET"
```

### Using dedicated services

it's also possible to define services that targets otoroshi deployment (or otoroshi workers deployment) and use then as valid hosts in otoroshi services 

```yaml
apiVersion: v1
kind: Service
metadata:
  name: my-awesome-service
spec:
  selector:
    # run: otoroshi-deployment
    # or in cluster mode
    run: otoroshi-worker-deployment
  ports:
  - port: 8080
    name: "http"
    targetPort: "http"
  - port: 8443
    name: "https"
    targetPort: "https"
```

and access it like
<<<<<<< HEAD
=======

```sh
CLIENT_ID="xxx"
CLIENT_SECRET="xxx"
curl -X GET https://my-awesome-service.my-namspace.svc.cluster.local:8443/get -u "$CLIENT_ID:$CLIENT_SECRET"
```

### Using coredns integration

You can also enable the coredns integration to simplify the flow. You can use the the following keys in the plugin config :

```javascript
{
  "KubernetesConfig": {
    ...
    "coreDnsIntegration": true,                // enable coredns integration for intra cluster calls
    "kubeSystemNamespace": "kube-system",      // the namespace where coredns is deployed
    "corednsConfigMap": "coredns",             // the name of the coredns configmap
    "otoroshiServiceName": "otoroshi-service", // the name of the otoroshi service, could be otoroshi-workers-service
    "otoroshiNamespace": "otoroshi",           // the namespace where otoroshi is deployed
    "clusterDomain": "cluster.local",          // the domain for cluster services
    ...
  }
}
```

otoroshi will patch coredns config at startup then you can call your services like
>>>>>>> 0674fa7b

```sh
CLIENT_ID="xxx"
CLIENT_SECRET="xxx"
<<<<<<< HEAD
curl -X GET https://my-awesome-service.my-namspace.svc.cluster.local:8443/get -u "$CLIENT_ID:$CLIENT_SECRET"
```

### Using coredns integration

You can also enable the coredns integration to simplify the flow. You can use the the following keys in the plugin config :

```javascript
{
  "KubernetesConfig": {
    ...
    "coreDnsIntegration": true,                // enable coredns integration for intra cluster calls
    "kubeSystemNamespace": "kube-system",      // the namespace where coredns is deployed
    "corednsConfigMap": "coredns",             // the name of the coredns configmap
    "otoroshiServiceName": "otoroshi-service", // the name of the otoroshi service, could be otoroshi-workers-service
    "otoroshiNamespace": "otoroshi",           // the namespace where otoroshi is deployed
    "clusterDomain": "cluster.local",          // the domain for cluster services
    ...
  }
}
```

otoroshi will patch coredns config at startup then you can call your services like

```sh
CLIENT_ID="xxx"
CLIENT_SECRET="xxx"
=======
>>>>>>> 0674fa7b
curl -X GET https://my-awesome-service.my-awesome-service-namespace.otoroshi.mesh:8443/get -u "$CLIENT_ID:$CLIENT_SECRET"
```

By default, all services created from CRDs service descriptors are exposed as `${service-name}.${service-namespace}.otoroshi.mesh` or `${service-name}.${service-namespace}.svc.otoroshi.local`

### Using coredns with manual patching

you can also patch the coredns config manually

```sh
kubectl edit configmaps coredns -n kube-system # or your own custom config map
```

and change the `Corefile` data to add the following snippet in at the end of the file

```yaml
otoroshi.mesh:53 {
    errors
    health
    ready
    kubernetes cluster.local in-addr.arpa ip6.arpa {
        pods insecure
        upstream
        fallthrough in-addr.arpa ip6.arpa
    }
    rewrite name regex (.*)\.otoroshi\.mesh otoroshi-worker-service.otoroshi.svc.cluster.local
    forward . /etc/resolv.conf
    cache 30
    loop
    reload
    loadbalance
}
```

you can also define simpler rewrite if it suits you use case better

```
rewrite name my-service.otoroshi.mesh otoroshi-worker-service.otoroshi.svc.cluster.local
```

do not hesitate to change `otoroshi-worker-service.otoroshi` according to your own setup. If otoroshi is not in cluster mode, change it to `otoroshi-service.otoroshi`. If otoroshi is not deployed in the `otoroshi` namespace, change it to `otoroshi-service.the-namespace`, etc.

By default, all services created from CRDs service descriptors are exposed as `${service-name}.${service-namespace}.otoroshi.mesh`

then you can call your service like 

```sh
CLIENT_ID="xxx"
CLIENT_SECRET="xxx"
curl -X GET https://my-awesome-service.my-awesome-service-namespace.otoroshi.mesh:8443/get -u "$CLIENT_ID:$CLIENT_SECRET"
```

## Daikoku integration

It is possible to easily integrate daikoku generated apikeys without any human interaction with the actual apikey secret. To do that, create a plan in Daikoku and setup the integration mode to `Automatic`

@@@ div { .centered-img }
<img src="../img/kubernetes-daikoku-integration-enabled.png" />
@@@

then when a user subscribe for an apikey, he will only see an integration token

@@@ div { .centered-img }
<img src="../img/kubernetes-daikoku-integration-token.png" />
@@@

then just create an ApiKey manifest with this token and your good to go 

```yaml
apiVersion: proxy.otoroshi.io/v1alpha1
kind: ApiKey
metadata:
  name: http-app-2-apikey-3
spec:
  exportSecret: true 
  secretName: secret-3
  daikokuToken: RShQrvINByiuieiaCBwIZfGFgdPu7tIJEN5gdV8N8YeH4RI9ErPYJzkuFyAkZ2xy
```
<|MERGE_RESOLUTION|>--- conflicted
+++ resolved
@@ -1030,8 +1030,6 @@
 ```
 
 and access it like
-<<<<<<< HEAD
-=======
 
 ```sh
 CLIENT_ID="xxx"
@@ -1059,41 +1057,10 @@
 ```
 
 otoroshi will patch coredns config at startup then you can call your services like
->>>>>>> 0674fa7b
 
 ```sh
 CLIENT_ID="xxx"
 CLIENT_SECRET="xxx"
-<<<<<<< HEAD
-curl -X GET https://my-awesome-service.my-namspace.svc.cluster.local:8443/get -u "$CLIENT_ID:$CLIENT_SECRET"
-```
-
-### Using coredns integration
-
-You can also enable the coredns integration to simplify the flow. You can use the the following keys in the plugin config :
-
-```javascript
-{
-  "KubernetesConfig": {
-    ...
-    "coreDnsIntegration": true,                // enable coredns integration for intra cluster calls
-    "kubeSystemNamespace": "kube-system",      // the namespace where coredns is deployed
-    "corednsConfigMap": "coredns",             // the name of the coredns configmap
-    "otoroshiServiceName": "otoroshi-service", // the name of the otoroshi service, could be otoroshi-workers-service
-    "otoroshiNamespace": "otoroshi",           // the namespace where otoroshi is deployed
-    "clusterDomain": "cluster.local",          // the domain for cluster services
-    ...
-  }
-}
-```
-
-otoroshi will patch coredns config at startup then you can call your services like
-
-```sh
-CLIENT_ID="xxx"
-CLIENT_SECRET="xxx"
-=======
->>>>>>> 0674fa7b
 curl -X GET https://my-awesome-service.my-awesome-service-namespace.otoroshi.mesh:8443/get -u "$CLIENT_ID:$CLIENT_SECRET"
 ```
 
@@ -1143,6 +1110,7 @@
 ```sh
 CLIENT_ID="xxx"
 CLIENT_SECRET="xxx"
+
 curl -X GET https://my-awesome-service.my-awesome-service-namespace.otoroshi.mesh:8443/get -u "$CLIENT_ID:$CLIENT_SECRET"
 ```
 
