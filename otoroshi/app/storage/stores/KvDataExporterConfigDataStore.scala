package otoroshi.storage.stores

import otoroshi.env.Env
import otoroshi.events.Exporters.{
  CustomMetricsSettings,
  MetricSettings,
  MetricSettingsKind,
  OtlpLogsExporterSettings,
  OtlpMetricsExporterSettings,
  WasmExporterSettings
}
import otoroshi.events.{KafkaConfig, PulsarConfig}
import otoroshi.metrics.opentelemetry.OtlpSettings
import otoroshi.models._
import otoroshi.security.IdGenerator
import otoroshi.storage.{RedisLike, RedisLikeStore}
import otoroshi.utils.http.MtlsConfig
import otoroshi.utils.mailer._
import otoroshi.utils.syntax.implicits.BetterJsReadable
import play.api.libs.json.{Format, Json}

import scala.concurrent.duration.{DurationInt, DurationLong}

class DataExporterConfigDataStore(redisCli: RedisLike, env: Env) extends RedisLikeStore[DataExporterConfig] {
  override def fmt: Format[DataExporterConfig] = DataExporterConfig.format

  override def redisLike(implicit env: Env): RedisLike = redisCli

  override def key(id: String): String = s"${env.storageRoot}:data-exporters:$id"

  override def extractId(value: DataExporterConfig): String = value.id

  def template(modType: Option[String]): DataExporterConfig = {
    val defaultTemplate = modType match {
      case Some("webhook")        =>
        DataExporterConfig(
          typ = DataExporterConfigType.Webhook,
          id = IdGenerator.namedId("data_exporter", env),
          name = "New webhook exporter config",
          desc = "New webhook exporter config",
          metadata = Map.empty,
          enabled = false,
          location = EntityLocation(),
          projection = Json.obj(),
          filtering = DataExporterConfigFiltering(),
          config = Webhook(
            url = "http://localhost:8080",
            headers = Map.empty[String, String],
            mtlsConfig = MtlsConfig.default
          )
        )
      case Some("elastic")        =>
        DataExporterConfig(
          typ = DataExporterConfigType.Elastic,
          id = IdGenerator.namedId("data_exporter", env),
          name = "New elastic exporter config",
          desc = "New elastic exporter config",
          metadata = Map.empty,
          enabled = false,
          location = EntityLocation(),
          projection = Json.obj(),
          filtering = DataExporterConfigFiltering(),
          config = ElasticAnalyticsConfig(
            uris = Seq("http://localhost:9200")
          )
        )
      case Some("pulsar")         =>
        DataExporterConfig(
          typ = DataExporterConfigType.Pulsar,
          id = IdGenerator.namedId("data_exporter", env),
          name = "New pulsar exporter config",
          desc = "New pulsar exporter config",
          metadata = Map.empty,
          enabled = false,
          location = EntityLocation(),
          projection = Json.obj(),
          filtering = DataExporterConfigFiltering(),
          config = PulsarConfig(
            uri = "http://localhost:6650",
            tlsTrustCertsFilePath = None,
            tenant = "public",
            namespace = "default",
            topic = "otoroshi"
          )
        )
      case Some("kafka")          =>
        DataExporterConfig(
          typ = DataExporterConfigType.Kafka,
          id = IdGenerator.namedId("data_exporter", env),
          name = "New kafka exporter config",
          desc = "New kafka exporter config",
          metadata = Map.empty,
          enabled = false,
          location = EntityLocation(),
          projection = Json.obj(),
          filtering = DataExporterConfigFiltering(),
          config = KafkaConfig(
            servers = Seq("http://localhost:9092")
          )
        )
      case Some("mailer")         =>
        DataExporterConfig(
          typ = DataExporterConfigType.Mailer,
          id = IdGenerator.namedId("data_exporter", env),
          name = "New mailer exporter config",
          desc = "New mailer exporter config",
          metadata = Map.empty,
          enabled = false,
          location = EntityLocation(),
          projection = Json.obj(),
          groupSize = 25,
          groupDuration = 60.seconds,
          filtering = DataExporterConfigFiltering(),
          config = ConsoleMailerSettings()
        )
      case Some("generic-mailer") =>
        DataExporterConfig(
          typ = DataExporterConfigType.Mailer,
          id = IdGenerator.namedId("data_exporter", env),
          name = "New generic mailer exporter config",
          desc = "New generic mailer exporter config",
          metadata = Map.empty,
          enabled = false,
          location = EntityLocation(),
          groupSize = 25,
          groupDuration = 60.seconds,
          projection = Json.obj(),
          filtering = DataExporterConfigFiltering(),
          config = GenericMailerSettings(
            url = "http://localhost:8080",
            headers = Map.empty,
            to = Seq.empty
          )
        )
      case Some("mailgun")        =>
        DataExporterConfig(
          typ = DataExporterConfigType.Mailer,
          id = IdGenerator.namedId("data_exporter", env),
          name = "New mailgun exporter config",
          desc = "New mailgun exporter config",
          metadata = Map.empty,
          enabled = false,
          location = EntityLocation(),
          groupSize = 25,
          groupDuration = 60.seconds,
          projection = Json.obj(),
          filtering = DataExporterConfigFiltering(),
          config = MailgunSettings(
            eu = true,
            apiKey = "key",
            domain = "domain",
            to = Seq.empty
          )
        )
      case Some("mailjet")        =>
        DataExporterConfig(
          typ = DataExporterConfigType.Mailer,
          id = IdGenerator.namedId("data_exporter", env),
          name = "New mailjet exporter config",
          desc = "New mailjet exporter config",
          metadata = Map.empty,
          enabled = false,
          location = EntityLocation(),
          groupSize = 25,
          groupDuration = 60.seconds,
          projection = Json.obj(),
          filtering = DataExporterConfigFiltering(),
          config = MailjetSettings(
            apiKeyPublic = "key-public",
            apiKeyPrivate = "key-private",
            to = Seq.empty
          )
        )
      case Some("none-mailer")    =>
        DataExporterConfig(
          typ = DataExporterConfigType.Mailer,
          id = IdGenerator.namedId("data_exporter", env),
          name = "New none mailer exporter config",
          desc = "New none mailer exporter config",
          metadata = Map.empty,
          enabled = false,
          location = EntityLocation(),
          projection = Json.obj(),
          filtering = DataExporterConfigFiltering(),
          config = NoneMailerSettings()
        )
      case Some("sendgrid")       =>
        DataExporterConfig(
          typ = DataExporterConfigType.Mailer,
          id = IdGenerator.namedId("data_exporter", env),
          name = "New sendgrid mailer exporter config",
          desc = "New sendgrid mailer exporter config",
          metadata = Map.empty,
          enabled = false,
          location = EntityLocation(),
          groupSize = 25,
          groupDuration = 60.seconds,
          projection = Json.obj(),
          filtering = DataExporterConfigFiltering(),
          config = SendgridSettings(
            apiKey = "apikey",
            to = Seq.empty
          )
        )
      case Some("file")           =>
        DataExporterConfig(
          typ = DataExporterConfigType.File,
          id = IdGenerator.namedId("data_exporter", env),
          name = "New file exporter config",
          desc = "New file exporter config",
          metadata = Map.empty,
          enabled = false,
          sendWorkers = 1,
          location = EntityLocation(),
          projection = Json.obj(),
          filtering = DataExporterConfigFiltering(),
          config = FileSettings(path = "/tmp/otoroshi-events.log", None)
        )
      case Some("metrics")        =>
        DataExporterConfig(
          typ = DataExporterConfigType.Metrics,
          id = IdGenerator.namedId("data_exporter", env),
          name = "New metrics exporter config",
          desc = "New metrics exporter config",
          metadata = Map.empty,
          enabled = false,
          location = EntityLocation(),
          projection = Json.obj(),
          filtering = DataExporterConfigFiltering(),
          config = MetricsSettings()
        )
      case Some("custommetrics")  =>
        DataExporterConfig(
          typ = DataExporterConfigType.CustomMetrics,
          id = IdGenerator.namedId("data_exporter", env),
          name = "New custom metrics exporter config",
          desc = "New custom metrics exporter config",
          metadata = Map.empty,
          enabled = false,
          location = EntityLocation(),
          projection = Json.obj(),
          filtering = DataExporterConfigFiltering(),
          config = CustomMetricsSettings()
        )
<<<<<<< HEAD
      case Some("ecometrics")  =>
        DataExporterConfig(
          typ = DataExporterConfigType.EcoMetricsConfigType,
          id = IdGenerator.namedId("data_exporter", env),
          name = "New eco metrics exporter config",
          desc = "New eco metrics exporter config",
=======
      case Some("wasm")           =>
        DataExporterConfig(
          typ = DataExporterConfigType.Wasm,
          id = IdGenerator.namedId("data_exporter", env),
          name = "New wasm exporter config",
          desc = "New wasm exporter config",
>>>>>>> 1fe6bea2
          metadata = Map.empty,
          enabled = false,
          location = EntityLocation(),
          projection = Json.obj(),
          filtering = DataExporterConfigFiltering(),
<<<<<<< HEAD
          config = CustomMetricsSettings()
=======
          config = WasmExporterSettings(Json.obj(), None)
        )
      case Some("otlp-logs")      =>
        DataExporterConfig(
          typ = DataExporterConfigType.OtlpLogs,
          id = IdGenerator.namedId("data_exporter", env),
          name = "New OTLP logs exporter config",
          desc = "New OTLP logs exporter config",
          metadata = Map.empty,
          enabled = false,
          location = EntityLocation(),
          projection = Json.obj(),
          filtering = DataExporterConfigFiltering(),
          config = OtlpLogsExporterSettings(OtlpSettings.defaultLogs)
        )
      case Some("otlp-metrics")   =>
        DataExporterConfig(
          typ = DataExporterConfigType.OtlpMetrics,
          id = IdGenerator.namedId("data_exporter", env),
          name = "New OTLP metrics exporter config",
          desc = "New OTLP metrics exporter config",
          metadata = Map.empty,
          enabled = false,
          location = EntityLocation(),
          projection = Json.obj(),
          filtering = DataExporterConfigFiltering(),
          config = OtlpMetricsExporterSettings(
            otlp = OtlpSettings.defaultMetrics,
            tags = Map.empty,
            metrics = Seq(
              MetricSettings(
                id = "calls_duration",
                selector = Some("duration"),
                kind = MetricSettingsKind.Counter,
                eventType = Some("GatewayEvent"),
                labels = Map.empty
              )
            )
          )
>>>>>>> 1fe6bea2
        )
      case _                      =>
        DataExporterConfig(
          typ = DataExporterConfigType.Mailer,
          id = IdGenerator.namedId("data_exporter", env),
          name = "New console exporter config",
          desc = "New console exporter config",
          metadata = Map.empty,
          enabled = false,
          location = EntityLocation(),
          projection = Json.obj(),
          filtering = DataExporterConfigFiltering(),
          config = ConsoleMailerSettings()
        )
    }
    env.datastores.globalConfigDataStore
      .latest()(env.otoroshiExecutionContext, env)
      .templates
      .dataExporter
      .map { template =>
        DataExporterConfig.format.reads(defaultTemplate.json.asObject.deepMerge(template)).get
      }
      .getOrElse {
        defaultTemplate
      }
  }
}<|MERGE_RESOLUTION|>--- conflicted
+++ resolved
@@ -242,29 +242,24 @@
           filtering = DataExporterConfigFiltering(),
           config = CustomMetricsSettings()
         )
-<<<<<<< HEAD
       case Some("ecometrics")  =>
         DataExporterConfig(
           typ = DataExporterConfigType.EcoMetricsConfigType,
           id = IdGenerator.namedId("data_exporter", env),
           name = "New eco metrics exporter config",
           desc = "New eco metrics exporter config",
-=======
+        )
       case Some("wasm")           =>
         DataExporterConfig(
           typ = DataExporterConfigType.Wasm,
           id = IdGenerator.namedId("data_exporter", env),
           name = "New wasm exporter config",
           desc = "New wasm exporter config",
->>>>>>> 1fe6bea2
-          metadata = Map.empty,
-          enabled = false,
-          location = EntityLocation(),
-          projection = Json.obj(),
-          filtering = DataExporterConfigFiltering(),
-<<<<<<< HEAD
-          config = CustomMetricsSettings()
-=======
+          metadata = Map.empty,
+          enabled = false,
+          location = EntityLocation(),
+          projection = Json.obj(),
+          filtering = DataExporterConfigFiltering(),
           config = WasmExporterSettings(Json.obj(), None)
         )
       case Some("otlp-logs")      =>
@@ -304,7 +299,6 @@
               )
             )
           )
->>>>>>> 1fe6bea2
         )
       case _                      =>
         DataExporterConfig(
