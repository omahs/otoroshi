.sidebar {
  background: -moz-linear-gradient(top, var(--bg-color_level1) 1%, var(--bg-color_level2) 100%);
  background: -webkit-linear-gradient(top, var(--bg-color_level1) 1%, var(--bg-color_level2));
  background: linear-gradient(180deg, var(--bg-color_level1) 1%, var(--bg-color_level2));
  position: fixed;
  top: 51px;
  bottom: 0;
  left: 0;
  z-index: 1001;
  display: block;
  padding: 20px;
  overflow-x: hidden;
  overflow-y: auto;
  border-right: none;
  transition: all 150ms ease;

  -ms-overflow-style: none; /* IE and Edge */
  scrollbar-width: none;

  .active a {
    color: var(--color-primary);
  }

  a {
    color: var(--color_level1);
  }

  h2 a,
  h3 {
<<<<<<< HEAD
    color: var(--color-primary);
=======
    color: $colorGris;
>>>>>>> 575af09f
    font-size: 15px;
    text-transform: uppercase;
    margin-left: 10px;
  }


  i {
    margin-right: 5px;
  }

<<<<<<< HEAD
  .sidebar-container {
    display: flex;
    height: 100%;
    flex-direction: column;
=======
  > li > h3 {
    color: $primaryColor;
  }

  > li > a > h3 {
    text-transform: initial;
  }

  > li > a > h3,
  > li > a {
    // padding: 5px 10px 5px 36px;
    &.active{
      color: $primaryColor;
    }
>>>>>>> 575af09f
  }

<<<<<<< HEAD
  .sidebar-content {
    flex-grow: 1;
    display: flex;
    flex-direction: column;
  }
=======
.nav-item {
  a.active > h3 {
    color: $primaryColor !important;
  }
}

.nav-sidebar-plus {
  padding-left: 20px;
  margin-top: -15px;
>>>>>>> 575af09f

  .sidebar-bloc {
    margin-right: -21px;
    margin-left: -20px;
    margin-bottom: 20px;

    > li > a {
      padding: 5px 10px 5px 36px;
      &.active {
        color: var(--color-primary);
      }
    }
  }
  &::-webkit-scrollbar {
    display: none;
  }
}

.bottom-sidebar {
  position: absolute;
  left: 0;
  bottom: 0;
  overflow: hidden;
  width: 100%;
}

@media screen and (max-width: 767px) {
  .sidebar {
    display: none;
    top: 141px;
    width: 100%;
  }
  .collapse.show {
    display: block;
  }
}<|MERGE_RESOLUTION|>--- conflicted
+++ resolved
@@ -27,11 +27,7 @@
 
   h2 a,
   h3 {
-<<<<<<< HEAD
     color: var(--color-primary);
-=======
-    color: $colorGris;
->>>>>>> 575af09f
     font-size: 15px;
     text-transform: uppercase;
     margin-left: 10px;
@@ -42,46 +38,17 @@
     margin-right: 5px;
   }
 
-<<<<<<< HEAD
   .sidebar-container {
     display: flex;
     height: 100%;
     flex-direction: column;
-=======
-  > li > h3 {
-    color: $primaryColor;
   }
 
-  > li > a > h3 {
-    text-transform: initial;
-  }
-
-  > li > a > h3,
-  > li > a {
-    // padding: 5px 10px 5px 36px;
-    &.active{
-      color: $primaryColor;
-    }
->>>>>>> 575af09f
-  }
-
-<<<<<<< HEAD
   .sidebar-content {
     flex-grow: 1;
     display: flex;
     flex-direction: column;
   }
-=======
-.nav-item {
-  a.active > h3 {
-    color: $primaryColor !important;
-  }
-}
-
-.nav-sidebar-plus {
-  padding-left: 20px;
-  margin-top: -15px;
->>>>>>> 575af09f
 
   .sidebar-bloc {
     margin-right: -21px;
