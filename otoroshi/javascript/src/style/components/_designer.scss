.designer {
    pre {
        height: initial !important;
        white-space: pre-wrap;
        /* Since CSS 2.1 */
        white-space: -moz-pre-wrap;
        /* Mozilla, since 1999 */
        white-space: -pre-wrap;
        /* Opera 4-6 */
        white-space: -o-pre-wrap;
        /* Opera 7 */
        word-wrap: break-word;
        /* Internet Ex */
    }

    .flex {
        flex: 1;
    }

    .flex-column {
        display: flex;
        flex-direction: column;
    }

    .h-100 {
        display: flex;
        min-height: calc(100vh - 162px);
    }

    .relative-container {
        position: relative;
    }

    .d-flex {
        display: flex;
    }

    .d-flex-center {
        display: flex;
        align-items: center;
        justify-content: center;
    }

    .flex-row-center {
        flex-direction: row;
        align-items: center;
    }

    .d-flex-between {
        display: flex;
        align-items: center;
        justify-content: space-between;
    }

    .elements {
        flex: 1;
        position: relative;
    }

    .element {
        margin: 6px;
        margin-right: 0;
        background-color: #ecf0f1;
        display: flex;
        align-items: center;
        border-bottom-left-radius: 6px;
        border-top-left-radius: 6px;
        overflow: hidden;
        box-shadow: 0 1px 2px rgba(.25, .25, .25, .6);
        color: #000;
        cursor: pointer;
    }

    .element-text {
        padding: 10px;
        text-overflow: ellipsis;
        overflow: hidden;
        white-space: wrap;
        width: 100%;
    }

    .element-arrow {
        color: #494948;
    }

    .group {
        padding-bottom: 4px;
    }

    .group-icon {
        font-size: 18px;
        display: flex;
        align-items: center;
        justify-content: center;
        color: #fff;
        border-bottom-left-radius: 6px;
        border-top-left-radius: 6px;
    }

    .element-icon {
        display: flex;
        align-items: center;
        justify-content: center;
        min-width: 42px;
        height: 42px;
        border-radius: 6px;
        background-color: #f9b000;
    }

    div[class^='nestedform__border'] {
        background-color: rgb(73, 73, 72);
    }

    .search-group-header,
    .group-header {
        background-color: #494948;
        display: flex;
        align-items: center;
        font-weight: 500;
        color: #000;
        border-right: 3px solid #f9b000;
        border-top-left-radius: 4px;
        border-bottom-left-radius: 4px;
    }

    .flex-center {
        display: flex;
        align-items: center;
        justify-content: center;
    }

    .designer-group-header-icon {
        background-color: #f9b000;
        min-width: 42px;
        height: 42px;
    }

    .main-view {
        flex: 1;
        display: flex;
        flex-direction: column;
        align-items: center;
        height: fit-content;
    }

    .vertical-line {
        height: 8px;
        width: 8px;
        background-color: #eee;
    }

    .tab {
        margin: 6px 0;
        background: none;
        color: #fff;
        border: none;
        background-color: rgb(73, 73, 72);
        border-radius: 8px;
        height: 42px;
        width: 42px;
        display: flex;
        align-items: center;
        justify-content: center;
    }

    .tab-selected i {
        color: #f9b000;
    }

    form {
        flex: 1;
        padding: 0;
    }

    .flex-grow-1 {
        flex: 1;
    }

    .dot {
        color: $grisTexte;
        border: 1px solid #eee;
        // border-radius: 4px;
        width: 100%;
        display: flex;
        align-items: center;
        justify-content: center;
        text-align: center;
        position: relative;
    }

    .dot-icon {
        color: #fff;
        font-size: 20;
    }

    .dot-text {
        padding: 4px 12px;
        border-radius: 4px;
        color: #fff;
        white-space: wrap;
        width: fit-content;
    }

    .plugins-stack {
        -ms-overflow-style: none;
        scrollbar-width: none;
        max-height: 85vh;
        overflow-y: scroll;
    }

    .plugins-stack-column::-webkit-scrollbar,
    .plugins-stack::-webkit-scrollbar {
        display: none;
    }

    .form-description {
        background-color: $fondNavbar;
        color: $grisTexte;
        padding: 12px;
        padding-bottom: 0;
    }

    .input-group-append {
        margin-left: 12px;
    }

    .div-overflowy {
        -ms-overflow-style: none;
        /* IE and Edge */
        scrollbar-width: none;
    }

    .div-overflowy::-webkit-scrollbar {
        display: none;
    }

    .main-view .ace-editor {
        resize: vertical;
    }

    .report-step {
        width: 100%;
        cursor: pointer;
        background-color: $fondNavbar;
        color: $grisTexte;
        border-radius: 4px;
    }

    .dark-background {
        background-color: $fondNavbar;
        color: $grisTexte;
        border-radius: 4px;
    }

    .plugins-stack-column {
        -ms-overflow-style: none;
        scrollbar-width: none;
        overflow-y: scroll;
        max-height: calc(100vh - 162px);
        padding-left: 0;
        flex: 3;
        margin-right: calc(var(--bs-gutter-x) * 1);
    }

    .plugins-background-bar {
        height: calc(100% - 12px);
        width: 3px;
        background-color: #f9b000;
        position: absolute;
        left: 20px;
        top: 0;
        z-index: -1;
    }

    .frontend-button {
        // z-index: 100;
        position: absolute;
        top: 0;
        left: -12px;
        height: 32px;
        padding-left: 4px;
        border: 1px solid #eee;
        border-right-width: 0;
        border-radius: 4px;
        border-top-right-radius: 0;
        border-bottom-right-radius: 0;
        display: flex;
        align-items: center;
    }

    .frontend-container-button {
        border-left: none;
        border-top-left-radius: 0;
        border-bottom-left-radius: 0;
    }

    .frontend-button-icon {
        font-size: 20px;
        color: #fff;
    }

    .editor-view-form {
        padding: 0 12px 12px;

        .Select-menu-outer {
            position: relative;
        }
    }

    // .editor-view-form button:first-child {
    //     color: #fff;
    //     border: 1px solid;
    //     border-color: #5cb85c;
    //     background: none;
    //     padding: 0.25rem 0.5rem;
    //     font-size: .875rem;
    //     border-radius: 0.2rem;
    // }

    .editor-view {
        position: absolute;
        // z-index: 100;
        left: 12px;
        right: 0;
        padding-bottom: 80px;
    }

    .editor-view-informations {
        border-bottom: 1px solid #f9b000;
        border-right: 0;
    }

    .editor-view-icon {
        color: #fff;
        border-bottom-left-radius: 0;
    }

    .editor-view-text {
        color: #fff;
        padding-left: 12px;
    }

    .flow-container {
        background: rgb(60, 60, 60);
    }

    .backend-selector {
        padding: 12px;
        background-color: #404040;
    }

    .toggle-form-buttons,
    .new-backend-button {
        padding: 6px 12px;
        color: #fff;
    }

    .new-backend-button:first-child {
        border-top-right-radius: 0;
        border-bottom-right-radius: 0;
    }

    .new-backend-button:last-child {
        border-top-left-radius: 0;
        border-bottom-left-radius: 0;
    }

    .status-dots {
        position: absolute;
        top: 3px;
        right: 3px;
    }

    .legacy-dot,
    .status-dot {
        width: 6px;
        height: 6px;
        border-radius: 50%;
    }

    .legacy-dot {
        margin-left: 2px;
        background-color: #f9b000;
    }

    .backend-button {
        flex: 0;
        padding: 1px;
        position: relative;
        border: 1px solid #fff;
        // border-radius: 4px;
    }

    .backend-icon {
        position: absolute;
        top: -6px;
        right: -12px;
        font-size: 42px;
        color: #fff;
        background-color: #f9b000;
        border-radius: 50%;
        z-index: 100;
    }

    *[data-id="tooltip"] {
        z-index: 1002;
    }

    input[type="text"],
    input[type="number"],
    input[type="password"],
    input[type="date"],
    input[type="datetime"],
    input[type="time"] {
        color: #E6E6E6;
        background-color: #595959;
        border-color: #494948;
    }

    .react-form-select__control,
    .react-form-select__menu,
    .react-form-select__single-value {
        color: #E6E6E6;
        background-color: #595959 !important;
        border-color: #494948;
    }

    .node-cursor {
        position: absolute;
        top: 0;
        right: -22px;
        bottom: 0;
        align-items: center;
        justify-content: center
    }

    .node-cursor i {
        color: #fff;
        min-width: 22px;
    }

    .delete-node-button i {
        color: #fff;
    }

    .delete-node-button {
        position: absolute;
        top: -7px;
        left: -9px;
        z-index: 10;
        border-radius: 4px;
        min-width: 18px;
        height: 18px;
        background-color: #595959;
        border: 1px solid #fff;
    }

    .plugins-action {
        white-space: nowrap;
        overflow: hidden;
        text-overflow: ellipsis;
        background-color: #595959;
    }

    .plugins-action:hover {
        background-color: #f9b000;
    }

    .plugins-action-container {
        width: 100%;
        display: flex;
        flex-direction: row;
        justify-content: flex-end;
        margin-bottom: 5;
        margin-top: 3;
    }

    .designer-modal {
        position: absolute;
        z-index: 100;
        top: 0;
        bottom: 0;
        left: 0;
        right: 0;
        border-radius: 4px;
        background: rgb(73, 73, 72, .98);
    }

    .target_information {
        color: #E6E6E6;
        background-color: #595959;
        border-color: #494948;
        padding: 4px 8px;
        border-radius: 4px;
        margin-right: 4px;
        font-weight: bold;
        cursor: pointer;
    }

    h3 {
        margin: 0 !important;
    }

    .route-item {
        flex: 1;
        border-radius: 4px;
        background-color: #494948;
    }

    .route-forms-title {
        color: #fff;
    }

    .route-forms-header {
        border-bottom: 1px solid #373735;
    }

    div[role*="button"] svg {
        fill: #494849;
    }

    .main-view .cm-editor {
        width: 100%;
        height: 100%;
    }

    .tryit-prettify-button {
        position: absolute;
        top: 16px;
        right: 42px;
        text-transform: uppercase;
        z-index: 100;
    }

    .graphql-form {
        position: absolute;
        top: 56px;
        right: 0;
        left: 16.66666667%;
        bottom: 0;
        background-color: $fondNavbar;
        z-index: 800;
        border-radius: 4px;
        .sub-container{            
            background: #3c3c3c;
            padding: 12px;
            border-radius: 8px;
            margin: 10px;
            flex: 1
        }
    }

    .graphql-form-type {
        background-color: rgba(55, 55, 53, .5);
        border: 1px solid rgb(55, 55, 53);
    }

    .graphql-form-element {
        background-color: #595959;
        margin: 6px;
        display: flex;
        align-items: center;
        border-radius: 4px;
        overflow: hidden;
        cursor: pointer;
    }

    .endpoint {
        // cursor: pointer;
        background-color: #595959;
        border-radius: 4px;
        padding: 4px 8px;
    }

    .generated-endpoint .content-switch-button-off,
    .generated-endpoint .content-switch-button-on {
        margin: 0;
    }

    .endpoint-helper {
        min-width: 30px;
    }

    .endpoint-helper i {
        margin: 0;
    }
}

.wizard {
    position: fixed;
    top: 0;
    bottom: 0;
    left: 0;
    right: 0;
    z-index: 1050;
    background-color: #494948a6;
}

.wizard-container {
    position: relative;
<<<<<<< HEAD
    background: $fondNavbar;
=======
    // background: rgb(73, 73, 72);
    background-color: $fondBody;
>>>>>>> d796bada
    display: flex;
    flex-direction: column;
    margin-left: auto;
    max-width: 80vw;
    height: 100vh;
    min-height: 100vh;
    overflow-y: scroll;
    box-shadow: 0px 0 2px 1px #f9b000c2;
}

.wizard-container h3 {
    font-size: 2.5em;
}

.wizard-content {
    flex: 1;
    margin-top: 2em;
    display: flex;
    flex-direction: column;
}

.wizard-content .btn-save {
    background-color: #f9b000 !important;
    border-color: #f9b000 !important;
}

.wizard-content .btn-outline-save {
    border-color: #f9b000 !important;
    color: #FFF;

    &:hover {
        background-color: #f9b000;
    }
}

.wizard-route-chooser {
    flex: 1;
    display: flex;
    align-items: center;
    gap: 12px;
    max-height: 80px !important;
    min-height: 80px;
}

.wizard-route-chooser h3 {
    flex: .3;
    margin: 0;
}

.wizard-route-chooser label {
    flex: 1;
    text-align: start;
}

.wizard-h3--small {
    font-size: 1.25em !important;
    color: #eee;
}

.designer-modal-dialog {
    max-width: 750px !important;
}

.patch-main {
    padding-right: 12px !important;
    padding-left: 12px !important;
}

.patch-row {
    margin-right: 0 !important;
    --bs-gutter-x: 0;
    --bs-gutter-y: 0;
}

.patch-main {
    .page-header {

        h4,
        .dropdown {
            padding-bottom: 9px;
        }

        >div>button {
            margin-bottom: 9px;
        }

        .ms-2:not(.dropdown)>button {
            border-bottom-left-radius: 0px;
            border-bottom-right-radius: 0px;

        }
    }
}

.fall-down {
    // transition: top 1.5s;
    // top: 1200px !important;
    animation: leafanimation .85s reverse;
    transition-timing-function: cubic-bezier(0.68, -0.55, 0.265, 1.55);
    -webkit-animation-fill-mode: forwards;
}

@keyframes leafanimation {
    0% {
        transform: rotate(678deg) translateX(30px);
        top: calc(100vh - 52px);
    }
}

@import '../layout/bright-mode';

.white-mode {

    * {
        outline-color: #fff !important;
    }

    .plugins-action,
    .designer input[type=text],
    .delete-node-button,
    .editor-view-form,
    .form-description,
    .steps,
    .backend-selector {
        @include bright-mode_background-color--darker;
        @include bright-mode_color--darker;

    }
    
    .designer .graphql-form .sub-container{
        @include bright-mode_background-color--darkest;
    }
    .frontend-button,
    .dot,
    .backend-selector>div {
        background: #fff !important;
        // background-color: #fff !important;
    }

    .dark-background,
    .element,
    .graphql-form {
        background-color: #f3f3f4 !important;
    }

    .delete-node-button {
        border: 1px solid #333;
    }

    .designer {
        background: none !important;
    }

    .search-group-header,
    .group-header,
    .vertical-line,
    .flow-container,
    .wizard-container,.route-item {
        @include bright-mode_background--light;
    }

    .search-group-header span,
    .search-group-header i,
    .plugins-action,
    .dot span,
    .dot i,
    .frontend-button i,
    .form-description p,
    .editor-view-informations i,
    .editor-view-informations span,
    .backend-selector>div button {
        @include bright-mode_color--darker;
    }


}<|MERGE_RESOLUTION|>--- conflicted
+++ resolved
@@ -598,12 +598,8 @@
 
 .wizard-container {
     position: relative;
-<<<<<<< HEAD
-    background: $fondNavbar;
-=======
     // background: rgb(73, 73, 72);
     background-color: $fondBody;
->>>>>>> d796bada
     display: flex;
     flex-direction: column;
     margin-left: auto;
