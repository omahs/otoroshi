--- conflicted
+++ resolved
@@ -496,13 +496,6 @@
         margin: 0 !important;
     }
 
-<<<<<<< HEAD
-    .route-designer {
-        // position: relative;
-    }
-
-=======
->>>>>>> fcb920b5
     .route-item {
         flex: 1;
         border-radius: 4px;
