.btn {
  background-color: transparent;
  background: none;
  // margin-right: 5px;
}

.btnsService {
  position: fixed;
  width: 100%;
  z-index: 1000;
  background-color: $fondBody;
  padding-bottom: 16px;
  right: 40px;
}

.btnsService+div {
  padding-top: 50px;
}

.btnsOtoroshi {
  margin-top: 10px;
}

.displayGroupBtn {
  text-align: right;

  .btn {
    margin-left: 5px;
  }

  .btn-danger:focus {
    outline-color: $colorRouge;
  }
}

.btn-info:hover {
  color: #fff;
  background-color: $colorBleue;
  border-color: $colorBleue;
}

.btn-info,
.btn_info:focus {
  color: #fff;
  background-color: transparent;
  background-image: none;
  border-color: $colorBleue;
}

.btn-save {
  color: #fff;
  border-color: $savecolor;
  background-color: $savecolor;

  &[disabled] {
    color: $colorGris;
    border-color: $colorGris;
    background: none;
  }
}



.input-group-btn>.btn,
.input-group-btn>.btn-group {
  margin-left: 4px;
}


.input-group-btn:last-child>.btn {
  border-top-left-radius: 4px;
  border-bottom-left-radius: 4px;

  &:not(:last-child):not(.dropdown-toggle) {
    border-top-right-radius: 4px;
    border-bottom-right-radius: 4px;
  }
}

.content-switch-button {
  width: 35px;
  height: 22px;
  border-radius: 20px;
  display: flex;
  margin-top: 10px;

  &-on {
    @extend .content-switch-button;
    background-color: $savecolor;
    border: 1px solid $savecolor;
    justify-content: flex-end;
  }

  &-off {
    @extend .content-switch-button;
    background-color: #fff;
    border: 1px solid #dfdfdf;
    justify-content: flex-start;
  }
}

.switch-button {
  background-color: #fff;
  border-radius: 20px;
  cursor: pointer;

  &-on {
    @extend .switch-button;
    width: 20px;
    height: 20px;
    background-color: #fff;
    border-radius: 20px;
  }

  &-off {
    @extend .switch-button;
    width: 22px;
    height: 22px;
    margin-top: -1px;
    margin-left: -1px;
    border: 1px solid #dfdfdf;
    box-shadow: 1px 0px 5px 0px rgba(0, 0, 0, 0.3);
  }
}

.btn-primary {
  color: #fff;
  border: 1px solid;
  border-color: $colorBleue;

  &:hover,
  &.active,
  &.active:hover {
    color: #fff;
    border: 1px solid;
    border-color: $colorBleue;
    background-color: $colorBleue;
  }
}

.btn-danger {
  color: #fff;
  border: 1px solid;
  border-color: $colorRouge;

  &:hover {
    color: #fff;
    border: 1px solid;
    border-color: $colorRouge;
    background-color: $colorRouge;
  }

  .fa-lock {
    color: #fff;
  }
}

.btn-success {
  color: #fff;
  border: 1px solid;
  border-color: $savecolor;

  &:hover {
    color: #fff;
    border: 1px solid;
    border-color: $savecolor;
    background-color: $savecolor;
  }

  &[disabled] {
    color: $colorGris;
    text-shadow: none;
    background-color: transparent;
    border-color: $savecolor;
  }

  &.disabled {
    color: $colorGris;
    text-shadow: none;
    background-color: transparent;
    border-color: $colorGris;
  }
}

.btn-default.disabled,
.btn-default.disabled:hover {
  color: $colorGris;
  text-shadow: none;
  background-color: transparent;
}

.btn-danger[disabled],
.btn-danger[disabled]:hover {
  background-color: #e2e6e9;
  color: #000000a6;
  border-color: #000000a6;
}

.prod,
.prod:hover {
  color: #fff;
  background-color: $savecolor;
  width: 80px;
  border-color: $savecolor;
  margin-bottom: 1px;
}

.preprod,
.preprod:hover {
  color: #fff;
  background-color: $colorBleue;
  width: 80px;
  border-color: $colorBleue;
  margin-bottom: 1px;
}

.experiments,
.experiments:hover {
  color: #fff;
  background-color: $primaryColor;
  width: 80px;
  border-color: $primaryColor;
  margin-bottom: 1px;
}

.refresh {
  background-color: $fondBody;
  border-color: $colorGris;
  color: $colorGris;
  background-image: none;
  margin-left: 10px;
  padding: 3px 5px 0px 5px;
  text-shadow: none;
}

.btn-menu {
  border-color: $fondNavbar;

  &:hover {
    background-color: $fondNavbar;
    color: #FFF;
  }

  &:focus {
    box-shadow: 0 0 0 0;
  }
}

<<<<<<< HEAD
.btn-radius-25{
  border-radius: 25px;
=======
.pill-mode {
  border: none;
  padding: 2px 0;
  color: #fff;
  text-align: center;
  background: none;
  z-index: 21;
  position: relative;
  width: 115px;
}

.pill-mode-right {
  left: calc(50% - 4px) !important;
  width: 50% !important;
}

.pill-cursor {
  transition: left .25s;
  position: absolute;
  background-color: #f9b000;
  top: 4px;
  bottom: 4px;
  left: 4px;
  border-radius: 24px;
  width: calc(50% - 8px);
  z-index: 20;
>>>>>>> d796bada
}<|MERGE_RESOLUTION|>--- conflicted
+++ resolved
@@ -246,10 +246,10 @@
   }
 }
 
-<<<<<<< HEAD
-.btn-radius-25{
+.btn-radius-25 {
   border-radius: 25px;
-=======
+}
+
 .pill-mode {
   border: none;
   padding: 2px 0;
@@ -276,5 +276,4 @@
   border-radius: 24px;
   width: calc(50% - 8px);
   z-index: 20;
->>>>>>> d796bada
 }