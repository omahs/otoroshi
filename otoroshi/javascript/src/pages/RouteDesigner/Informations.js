--- conflicted
+++ resolved
@@ -174,7 +174,6 @@
           />
         )}
 
-<<<<<<< HEAD
       <div className="d-flex align-items-center justify-content-end mt-3">
         <div className="displayGroupBtn">
           <button className='btn btn-info'
@@ -184,21 +183,6 @@
           <button className="btn btn-danger" onClick={() => history.push(`/${link}`)}>
             Cancel
           </button>
-=======
-        <div className="d-flex align-items-center justify-content-end mt-3">
-          <div className="displayGroupBtn">
-            <button
-              className="btn btn-outline-info"
-              onClick={() =>
-                showAdvancedForm ? toggleAdvancedForm(false) : toggleAdvancedForm(true)
-              }>
-              {showAdvancedForm ? 'Simple view' : 'Advanced view'}
-            </button>
-            <button className="btn btn-danger" onClick={() => history.push(`/${link}`)}>
-              Cancel
-            </button>
-          </div>
->>>>>>> f568973d
         </div>
       </>
     );
