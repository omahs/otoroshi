--- conflicted
+++ resolved
@@ -4,17 +4,8 @@
 import { createTooltip } from '../../tooltips';
 
 import { NgForm } from '../../components/nginputs/form';
-<<<<<<< HEAD
 import { NgBooleanRenderer, NgNumberRenderer, NgSelectRenderer, NgStringRenderer } from '../../components/nginputs/inputs';
 import { PillButton } from '../../components/PillButton';
-=======
-import {
-  NgBooleanRenderer,
-  NgNumberRenderer,
-  NgSelectRenderer,
-  NgStringRenderer,
-} from '../../components/nginputs/inputs';
->>>>>>> ea20e22e
 
 const CodeInput = React.lazy(() => Promise.resolve(require('../../components/inputs/CodeInput')));
 
@@ -582,11 +573,6 @@
 
     if (!route) return null;
 
-<<<<<<< HEAD
-=======
-    console.log(resources, endpoints);
-
->>>>>>> ea20e22e
     return (
       <div
         className="graphql-form p-3 pe-2 flex-column"
@@ -1116,7 +1102,6 @@
 }
 
 function Header({ hide, onDesigner, setDesigner }) {
-<<<<<<< HEAD
   return <>
     <div className="d-flex-between">
       <h3>Mock responses</h3>
@@ -1130,38 +1115,6 @@
       leftText='Design'
       rightText='Content' />
   </>
-=======
-  return (
-    <>
-      <div className="d-flex-between">
-        <h3>Mock responses</h3>
-        <button className="btn btn-sm" type="button" style={{ minWidth: '36px' }} onClick={hide}>
-          <i className="fas fa-times" style={{ color: '#fff' }} />
-        </button>
-      </div>
-      <div className="d-flex justify-content-center">
-        <div
-          className="p-1"
-          style={{
-            borderRadius: '24px',
-            backgroundColor: '#373735',
-            position: 'relative',
-            width: 'fit-content',
-          }}>
-          <div
-            className={`tryit-selector-cursor ${onDesigner ? '' : 'tryit-selector-mode-right'}`}
-          />
-          <button className="tryit-selector-mode" type="button" onClick={() => setDesigner(true)}>
-            Design
-          </button>
-          <button className="tryit-selector-mode" type="button" onClick={() => setDesigner(false)}>
-            Content
-          </button>
-        </div>
-      </div>
-    </>
-  );
->>>>>>> ea20e22e
 }
 
 export const HTTP_COLORS = {
