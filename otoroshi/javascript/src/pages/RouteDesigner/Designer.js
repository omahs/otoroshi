import React, { useEffect, useRef, useState } from 'react';
import { useParams, useLocation } from 'react-router';
import {
  nextClient,
  getCategories,
  getPlugins,
  getOldPlugins,
} from '../../services/BackOfficeServices';
import { Form, format, type, CodeInput, SelectInput, validate } from '@maif/react-forms/lib/index.js';
import {
  DEFAULT_FLOW,
  EXCLUDED_PLUGINS,
  LEGACY_PLUGINS_WRAPPER,
  PLUGIN_INFORMATIONS_SCHEMA,
} from './Graph';
import { BackendForm } from '../BackendsPage';
import Loader from './Loader';
import { camelToSnake, camelToSnakeFlow, toUpperCaseLabels } from '../../util';
import { isEqual } from 'lodash';
import { FeedbackButton } from './FeedbackButton';
import { MarkdownInput } from '@maif/react-forms';

const either = (value, left, right) => (value ? left : right);

const Status = ({ value }) => (
  <div className="status-dot" style={{ backgroundColor: either(value, '#198754', '#D5443F') }} />
);

const Dot = ({
  className,
  icon,
  children,
  clickable,
  onClick,
  highlighted,
  selectedNode,
  enabled,
  style = {},
}) => (
  <div
    className={`dot ${className}`}
    style={{
      cursor: either(clickable, 'pointer', 'initial'),
      opacity: either(!selectedNode || highlighted, 1, 0.25),
      backgroundColor: either(highlighted, '#f9b000', '#494948'),
      ...style,
    }}
    onClick={(e) => {
      e.stopPropagation();
      if (onClick) onClick(e);
    }}>
    {enabled !== undefined && <Status value={enabled} />}
    {icon && <i className={`fas fa-${icon} dot-icon`} />}
    {children && children}
  </div>
);

const NodeElement = ({
  className,
  element,
  setSelectedNode,
  hideLink,
  selectedNode,
  bold,
  disableBorder,
  style,
  enabled,
}) => {
  const { id, name, index } = element;
  const highlighted =
    selectedNode &&
    selectedNode.id === id &&
    (selectedNode.plugin_multi_inst ? selectedNode.index === index : true);

<<<<<<< HEAD
  return <>
    <Dot
      className={className}
      clickable={true}
      selectedNode={selectedNode}
      style={{
        borderWidth: either(disableBorder, 0, 1),
        fontWeight: either(bold, 'bold', 'normal'),
        ...style
      }}
      onClick={(e) => {
        e.stopPropagation();
        setSelectedNode(element)
      }}
      highlighted={highlighted}
      enabled={enabled}>
      <span className='dot-text'>{name || id}</span>
    </Dot>
    {!hideLink && <VerticalLine highlighted={highlighted} />}
  </>
=======
  return (
    <>
      <Dot
        className={className}
        clickable={true}
        selectedNode={selectedNode}
        style={{
          borderWidth: either(disableBorder, 0, 1),
          fontWeight: either(bold, 'bold', 'normal'),
          ...style,
        }}
        onClick={(e) => {
          e.stopPropagation();
          setSelectedNode(element);
        }}
        highlighted={highlighted}
        enabled={enabled}>
        <span className="dot-text">{name || id}</span>
      </Dot>
      {!hideLink && <VerticalLine highlighted={highlighted} />}
    </>
  );
>>>>>>> 268297a5
};

const VerticalLine = ({ highlighted = true, flex }) => (
  <div
    className="vertical-line"
    style={{
      opacity: either(highlighted, 1, 0.25),
      flex: either(flex, 1, 'initial'),
    }}
  />
);

export default ({ value }) => {
  const { routeId } = useParams();

  const [backends, setBackends] = useState([]);

  const [categories, setCategories] = useState([]);
  const [nodes, setNodes] = useState([]);
  const [plugins, setPlugins] = useState([]);

  const [selectedNode, setSelectedNode] = useState();
  const [route, setRoute] = useState(value);
  const [originalRoute, setOriginalRoute] = useState(value);

  const [preview, showPreview] = useState({
    enabled: false,
  });
  const [loading, setLoading] = useState(true);
  const location = useLocation();

  useEffect(() => {
    Promise.all([
      nextClient.find(nextClient.ENTITIES.BACKENDS),
      nextClient.fetch(nextClient.ENTITIES.ROUTES, routeId),
      getCategories(),
      getPlugins(),
      getOldPlugins(),
      nextClient.form(nextClient.ENTITIES.FRONTENDS),
      nextClient.form(nextClient.ENTITIES.BACKENDS),
    ]).then(([backends, route, categories, plugins, oldPlugins, frontendForm, backendForm]) => {
      const formatedPlugins = [
        ...plugins,
        ...oldPlugins.map((p) => ({
          ...p,
          legacy: true,
        })),
      ]
        .filter(filterSpecificPlugin)
        .map((plugin) => ({
          ...plugin,
          config_schema: toUpperCaseLabels(plugin.config_schema || plugin.configSchema || {}),
          config: plugin.default_config || plugin.defaultConfig,
        }));

      setBackends(backends);
      setCategories([
        ...categories.filter((category) => !['Tunnel', 'Job'].includes(category)),
        'Ancien plugins',
      ]);
      setRoute(route);
      setOriginalRoute(route);

      setPlugins(
        formatedPlugins.map((p) => ({
          ...p,
          selected: route.plugins.find((r) => r.plugin === p.id),
        }))
      );

      setNodes(
        [
          {
            ...DEFAULT_FLOW.Frontend,
            ...frontendForm,
            config_schema: toUpperCaseLabels({
              ...frontendForm.schema,
              ...DEFAULT_FLOW.Frontend.config_schema,
            }),
            config_flow: DEFAULT_FLOW.Frontend.config_flow,
          },
          {
            ...DEFAULT_FLOW.Backend,
            ...backendForm,
            config_schema: toUpperCaseLabels(
              DEFAULT_FLOW.Backend.config_schema(backendForm.schema)
            ),
            config_flow: DEFAULT_FLOW.Backend.config_flow,
          },
          ...route.plugins.map((ref) => {
            const plugin = formatedPlugins.find(
              (p) => p.id === ref.plugin || p.id === ref.config.plugin
            );
            const onInputStream = (plugin.plugin_steps || []).some((s) =>
              ['PreRoute', 'ValidateAccess', 'TransformRequest'].includes(s)
            );
            const onOutputStream = (plugin.plugin_steps || []).some((s) =>
              ['TransformResponse'].includes(s)
            );

            return {
              ...plugin,
              onOutputStream,
              onInputStream,
            };
          }),
        ].map((node, i) => ({ ...node, index: i - 2 }))
      );

      setLoading(false);
    });
  }, [location.pathname]);

  const filterSpecificPlugin = (plugin) =>
    !plugin.plugin_steps.includes('Sink') &&
    !plugin.plugin_steps.includes('HandlesTunnel') &&
    !['job', 'sink'].includes(plugin.pluginType) &&
    !EXCLUDED_PLUGINS.plugin_visibility.includes(plugin.plugin_visibility) &&
    !EXCLUDED_PLUGINS.ids.includes(plugin.id.replace('cp:', ''));

  const removeNode = (id, idx) => {
    const index = idx + 1; // increase of one to prevent delete the Frontend node
    setNodes(nodes.filter((node, i) => node.id !== id && i !== index));
    const newRoute = {
      ...route,
      plugins: route.plugins.filter((plugin) => !plugin.plugin.endsWith(id)),
    }

    saveChanges(newRoute)

    setPlugins(
      plugins.map((plugin, i) => {
        if (plugin.id === id && i === index) return { ...plugin, selected: undefined };
        return plugin;
      })
    );
  };

  const addNode = (node) => {
    const newNode = {
      ...node,
      index: nodes.length,
    };
    if (
      (newNode.plugin_steps || []).some((s) => ['TransformResponse'].includes(s)) ||
      newNode.onTargetStream ||
      (newNode.plugin_steps || []).some((s) =>
        ['PreRoute', 'ValidateAccess', 'TransformRequest'].includes(s)
      )
    ) {
      setPlugins(
        plugins.map((p) => {
          if (p.id === newNode.id) p.selected = !p.plugin_multi_inst;
          return p;
        })
      );

      const newRoute = {
        ...route,
        plugins: [
          ...route.plugins,
          {
            plugin: either(newNode.legacy, LEGACY_PLUGINS_WRAPPER[newNode.pluginType], newNode.id),
            config: {
              ...newNode.config,
              plugin: either(newNode.legacy, newNode.id, undefined),
            },
          },
        ],
      }

      setNodes([...nodes, newNode]);
      setSelectedNode(newNode);
      saveChanges(newRoute)
    }
  };

  const handleSearch = (search) => {
    setPlugins(
      plugins.map((plugin) => ({
        ...plugin,
        filtered: !plugin.id.toLowerCase().includes(search.toLowerCase()),
      }))
    );
  };

  const updatePlugin = (pluginId, index, item, updatedField) => {
    return saveChanges({
      ...route,
      frontend: either(updatedField === 'Frontend', item.plugin, route.frontend),
      backend: either(updatedField === 'Backend', item.plugin, route.backend),
      plugins: route.plugins.map((plugin, i) => {
        if ((plugin.plugin === pluginId || plugin.config.plugin === pluginId) && i === index)
          return {
            ...plugin,
            ...item.status,
            config: item.plugin,
          };

<<<<<<< HEAD
        return plugin;
      }),
    })
=======
          return plugin;
        }),
      })
      .then((r) => {
        if (!r.error) {
          setOriginalRoute(r);
          setRoute(r);
        } else {
          // TODO - manage error
        }
      });
>>>>>>> 268297a5
  };

  const saveChanges = route => {
    return nextClient.update(nextClient.ENTITIES.ROUTES, route).then((newRoute) => {
      setOriginalRoute(newRoute);
      setRoute(newRoute);
    });
  };

  const sortInputStream = (arr) =>
    Object.values(
      arr.reduce(
        (acc, node) => {
          if (node.plugin_steps.includes('PreRoute'))
            return {
              ...acc,
              PreRoute: [...acc['PreRoute'], node],
            };
          else if (node.plugin_steps.includes('ValidateAccess'))
            return {
              ...acc,
              ValidateAccess: [...acc['ValidateAccess'], node],
            };
          return {
            ...acc,
            TransformRequest: [...acc['TransformRequest'], node],
          };
        },
        {
          PreRoute: [],
          ValidateAccess: [],
          TransformRequest: [],
        }
      )
    ).flat();

  const inputNodes = sortInputStream(
    nodes.filter((node) =>
      (node.plugin_steps || []).some((s) =>
        ['PreRoute', 'ValidateAccess', 'TransformRequest'].includes(s)
      )
    )
  );
  const targetNodes = nodes.filter((node) => node.onTargetStream);
  const outputNodes = nodes.filter((node) =>
    (node.plugin_steps || []).some((s) => ['TransformResponse'].includes(s))
  );

  return (
    <Loader loading={loading}>
      <div className="h-100 col-12 hide-overflow" onClick={() => setSelectedNode(undefined)}>
        <div className="plugins-stack-column">
          <div className="elements">
            <div className="plugins-background-bar" />
            <SearchBar handleSearch={handleSearch} />
            <div className="relative-container" id="plugins-stack-container">
              <PluginsStack
                elements={plugins.reduce(
                  (acc, plugin) => {
                    if (plugin.selected || plugin.filtered) return acc;
                    return acc.map((group) => {
                      if (plugin.plugin_categories.includes(group.group))
                        return {
                          ...group,
                          elements: [...(group.elements || []), plugin],
                        };
                      return group;
                    });
                  },
                  categories.map((category) => ({
                    group: category,
                    elements: [],
                  }))
                )}
                addNode={addNode}
                showPreview={(element) =>
                  showPreview({
                    enabled: true,
                    element,
                  })
                }
                hidePreview={() => showPreview({ ...preview, enabled: false })}
              />
            </div>
          </div>
        </div>
        <div className="relative-container" style={{ flex: 9 }}>
          {preview.enabled ? (
            <EditView
              addNode={addNode}
              hidePreview={() =>
                showPreview({
                  ...preview,
                  enabled: false,
                })
              }
              readOnly={true}
              setRoute={setRoute}
              selectedNode={preview.element}
              setSelectedNode={setSelectedNode}
              updatePlugin={updatePlugin}
              removeNode={removeNode}
              route={route}
              plugins={plugins}
              backends={backends}
            />
          ) : (
            <div className="row h-100 p-2 me-1 flow-container">
              <div className="col-sm-4 pe-3 d-flex flex-column">
                <div className="row" style={{ height: '100%' }}>
                  <div className="col-sm-6 flex-column">
                    <div className="main-view relative-container">
                      <div
                        className="frontend-button"
                        style={{
                          background: either(
                            selectedNode && selectedNode.id === 'Frontend',
                            'linear-gradient(to right, rgb(249, 176, 0) 55%, transparent 1%)',
                            'linear-gradient(to right, rgb(73, 73, 72) 55%, transparent 1%)'
                          ),
                          opacity: either(
                            !selectedNode || (selectedNode && selectedNode.id === 'Frontend'),
                            1,
                            0.25
                          ),
                        }}>
                        <i className="fas fa-user frontend-button-icon" />
                      </div>
                      {inputNodes.slice(0, 1).map((value, i) => (
                        <NodeElement
                          className="frontend-container-button"
                          element={value}
                          key={`inNodes${i}`}
                          selectedNode={selectedNode}
                          setSelectedNode={setSelectedNode}
                          isLast={inputNodes.length - 1 === i}
                          bold={true}
                        />
                      ))}
                      <Dot className="arrow-flow" icon="chevron-down" selectedNode={selectedNode} />
                      <VerticalLine highlighted={!selectedNode} />
                      {inputNodes.slice(1).map((value, i) => (
                        <NodeElement
                          enabled={
                            route.plugins.find(
                              (p, i) =>
                                (p.plugin === value.id || p.config.plugin === value.id) &&
                                i === value.index
                            )?.enabled
                          }
                          element={value}
                          key={`inNodes${i}`}
                          selectedNode={selectedNode}
                          setSelectedNode={setSelectedNode}
                          isLast={inputNodes.length - 1 === i}
                        />
                      ))}
                      <VerticalLine highlighted={!selectedNode} flex={true} />
                    </div>
                  </div>
                  <div className="col-sm-6 pe-3 flex-column">
                    <div className="main-view">
                      <Dot className="arrow-flow" icon="chevron-up" selectedNode={selectedNode} />
                      <VerticalLine highlighted={!selectedNode} />
                      {outputNodes.map((value, i) => (
                        <NodeElement
                          enabled={
                            route.plugins.find(
                              (p, i) =>
                                (p.plugin === value.id || p.config.plugin === value.id) &&
                                i === value.index
                            )?.enabled
                          }
                          element={value}
                          key={`outNodes${i}`}
                          setSelectedNode={setSelectedNode}
                          selectedNode={selectedNode}
                          isLast={outputNodes.length - 1 === i}
                        />
                      ))}
                      <VerticalLine highlighted={!selectedNode} flex={true} />
                    </div>
                  </div>
                </div>
                <div
                  className="main-view backend-button"
                  style={{
                    opacity: either(
                      !selectedNode,
                      1,
                      either(!selectedNode?.onTargetStream, 0.25, 1)
                    ),
                  }}>
                  <i className="fas fa-bullseye backend-icon" />
                  {targetNodes.map((value, i, arr) => (
                    <NodeElement
                      element={value}
                      key={`targetNodes${i}`}
                      selectedNode={either(
                        selectedNode && selectedNode.onTargetStream,
                        selectedNode,
                        undefined
                      )}
                      setSelectedNode={setSelectedNode}
                      hideLink={arr.length - 1 === i}
                      disableBorder={true}
                      bold={true}
                    />
                  ))}
                </div>
              </div>
              <div className="col-sm-8 relative-container" style={{ paddingRight: 0 }}>
<<<<<<< HEAD
                <UnselectedNode hideText={selectedNode} />
                {selectedNode && <EditView
                  saveChanges={saveChanges}
                  setRoute={setRoute}
                  selectedNode={selectedNode}
                  setSelectedNode={setSelectedNode}
                  updatePlugin={updatePlugin}
                  removeNode={removeNode}
                  route={route}
                  plugins={plugins}
                  backends={backends}
                  hidePreview={() => showPreview({
                    ...preview,
                    enabled: false,
                  })}
                  showUpdateRouteButton={!isEqual(route, originalRoute)}
                />}
=======
                {selectedNode ? (
                  <EditView
                    setRoute={setRoute}
                    selectedNode={selectedNode}
                    setSelectedNode={setSelectedNode}
                    updatePlugin={updatePlugin}
                    removeNode={removeNode}
                    route={route}
                    plugins={plugins}
                    backends={backends}
                    hidePreview={() =>
                      showPreview({
                        ...preview,
                        enabled: false,
                      })
                    }
                  />
                ) : (
                  <UnselectedNode
                    saveChanges={saveChanges}
                    disabled={isEqual(route, originalRoute)}
                  />
                )}
>>>>>>> 268297a5
              </div>
            </div>
          )}
        </div>
      </div>
    </Loader>
  );
};

const Element = ({ element, addNode, showPreview, hidePreview }) => (
  <div
    className="element"
    onClick={(e) => {
      e.stopPropagation();
      showPreview(element);
    }}>
    <div className="d-flex-between element-text">
      {element.name.charAt(0).toUpperCase() + element.name.slice(1)}
      <i
        className={`fas fa-${either(element.plugin_multi_inst, 'plus', 'arrow-right')} element-arrow`}
        onClick={(e) => {
          e.stopPropagation();
          hidePreview();
          addNode(element);
        }}
      />
    </div>
  </div>
);

const Group = ({ group, elements, addNode, ...props }) => {
  const [open, setOpen] = useState(false);

  return (
    <div className="group">
      <div
        className="search-group-header"
        style={{ cursor: 'pointer' }}
        onClick={(e) => {
          e.stopPropagation();
          setOpen(!open);
        }}>
        <i
          className={`fas fa-chevron-${either(open, 'down', 'right')} ms-3`}
          size={16}
          style={{ color: '#fff' }}
          onClick={(e) => {
            e.stopPropagation();
            setOpen(!open);
          }}
        />
        <span style={{ color: '#fff', padding: '10px' }}>
          {group.charAt(0).toUpperCase() + group.slice(1)}
        </span>
      </div>
      {open && <PluginsStack elements={elements} addNode={addNode} {...props} />}
    </div>
  );
};

const PluginsStack = ({ elements, ...props }) => (
  <div className="plugins-stack">
    {elements.map((element, i) => {
      if (element.group) {
        if (element.elements?.find((e) => !e.default))
          return <Group {...element} key={element.group} {...props} />;
        return null;
      } else return <Element key={`${element.id}${i}`} n={i + 1} element={element} {...props} />;
    })}
  </div>
);

const SearchBar = ({ handleSearch }) => (
  <div className="group">
    <div className="group-header" style={{ alignItems: 'initial' }}>
      <i className="fas fa-search group-icon designer-group-header-icon" />
      <div
        style={{
          paddingLeft: '6px',
          width: '100%',
          backgroundColor: '#fff',
          display: 'flex',
          alignItems: 'center',
        }}>
        <input
          type="text"
          style={{
            borderWidth: 0,
            padding: '6px 0px 6px 6px',
            width: '100%',
            outline: 'none',
            borderRadius: '4px',
          }}
          onChange={(e) => handleSearch(e.target.value)}
          placeholder="Search the plugin"
        />
      </div>
    </div>
  </div>
);

const convertTransformer = (obj) => {
  return Object.entries(obj).reduce((acc, [key, value]) => {
    let newValue = value;
    if (key === 'transformer' && typeof value === 'object')
      newValue = (item) => ({ label: item[value.label], value: item[value.value] });
    else if (typeof value === 'object' && value !== null && !Array.isArray(value))
      newValue = convertTransformer(value);

    return {
      ...acc,
      [key]: newValue,
    };
  }, {});
};

const read = (value, path) => {
  const keys = path.split('.');
  if (keys.length === 1) return value[path];

  return read(value[keys[0]], keys.slice(1).join('.'));
};

const UnselectedNode = ({ hideText }) => (
  !hideText && <div className="d-flex-between dark-background py-2 ps-2">
    <span style={{ fontStyle: 'italic' }}> Start by selecting a plugin</span>
  </div>
);

const EditView = ({
  selectedNode,
  setSelectedNode,
  route,
  removeNode,
  plugins,
  updatePlugin,
  setRoute,
  backends,
  readOnly,
  addNode,
  hidePreview,
  showUpdateRouteButton,
  saveChanges
}) => {
  const [usingExistingBackend, setUsingExistingBackend] = useState(route.backend_ref);
  const [asJsonFormat, toggleJsonFormat] = useState(selectedNode.legacy || readOnly);
  const [form, setForm] = useState({
    schema: {},
    flow: [],
    value: undefined
  });
  const [backendConfigRef, setBackendConfigRef] = useState();
  const formRef = useRef()

  const [offset, setOffset] = useState(0);
  const [errors, setErrors] = useState([]);

  useEffect(() => {
    const onScroll = () => setOffset(window.pageYOffset);
    window.removeEventListener('scroll', onScroll);
    window.addEventListener('scroll', onScroll, { passive: true });

    onScroll();

    return () => window.removeEventListener('scroll', onScroll);
  }, []);

  useEffect(() => {
    if (route.backend_ref)
      nextClient.fetch(nextClient.ENTITIES.BACKENDS, route.backend_ref).then(setBackendConfigRef);
  }, [route.backend_ref]);

  const { id, flow, config_flow, config_schema, schema, name, index } = selectedNode;

  const isFrontendOrBackend = ['Backend', 'Frontend'].includes(id);
  const isPluginWithConfiguration = Object.keys(config_schema).length > 0;

  const plugin = either(
    isFrontendOrBackend,
    DEFAULT_FLOW[id],
    plugins.find((element) => element.id === id || element.id.endsWith(id))
  );

  const onRemove = (e) => {
    e.stopPropagation();
    setSelectedNode(undefined);
    removeNode(id, index);
  };

  useEffect(() => {
    let formSchema = schema || config_schema;
    let formFlow = [
      either(isFrontendOrBackend, undefined, 'status'),
      either(
        isPluginWithConfiguration,
        {
          label: either(isFrontendOrBackend, null, 'Plugin'),
          flow: ['plugin'],
          collapsed: false,
          collapsable: false,
        },
        undefined
      ),
    ].filter((f) => f);

    if (config_schema) {
      formSchema = {
        status: {
          type: type.object,
          format: format.form,
          collapsable: true,
          collapsed: isPluginWithConfiguration,
          label: 'Informations',
          schema: PLUGIN_INFORMATIONS_SCHEMA,
        },
      };
      if (isPluginWithConfiguration)
        formSchema = {
          ...formSchema,
          plugin: {
            type: type.object,
            format: format.form,
            label: null,
            schema: { ...convertTransformer(config_schema) },
            flow: [...(config_flow || flow)].map((step) => camelToSnakeFlow(step)),
          },
        };
    }

    formSchema = camelToSnake(formSchema);
    formFlow = formFlow.map((step) => camelToSnakeFlow(step));

    let value = route[selectedNode.field];

    if (!value) {
      const node =
        route.plugins.find((p, i) => (p.plugin === id || p.config.plugin === id) && i === index) ||
        plugins.find((p) => p.id === id);
      if (node)
        value = {
          plugin: node.config,
          status: {
            enabled: node.enabled,
            debug: node.debug,
            include: node.include,
            exclude: node.exclude,
          },
        };
    } else {
      value = {
        plugin: { ...value },
      };
    }

    setForm({
      schema: formSchema,
      flow: formFlow,
      value,
      originalValue: undefined,
      unsavedForm: value,
    });

    toggleJsonFormat(selectedNode.legacy || readOnly);
  }, [selectedNode.id, selectedNode.index]);

  const onValidate = (item) => {
<<<<<<< HEAD
    const newValue = unstringify(item)
    return updatePlugin(id, index, {
      plugin: newValue.plugin,
      status: newValue.status
    }, selectedNode.id)
      .then(() => setForm({ ...form, value: newValue }))
  }

  const onJsonInputChange = value => {
    validate([], form.schema, value)
      .then(v => {
        setErrors([])
        onValidate(v)
      })
      .catch(err => {
        console.log(err.inner)
        if (err.inner && Array.isArray(err.inner))
          setErrors(err.inner.map(r => r.message))
      })
  }

  if (Object.keys(form.schema).length === 0 || !form.value)
    return null

  // console.log("SCHEMA", form.schema)
  // console.log("VALUE", unstringify(form.value))
=======
    return updatePlugin(
      id,
      index,
      unstringify({
        plugin: item.plugin,
        status: item.status,
      }),
      selectedNode.id
    ).then(() => {
      setForm({ ...form, originalValue: item });
      setSaveable(false);
    });
  };

  // console.log("SCHEMA", form.schema.plugin)
  console.log('VALUE', form.value);
>>>>>>> 268297a5

  return (
    <div
      id="form"
      onClick={(e) => e.stopPropagation()}
      className="plugins-stack editor-view"
      style={{ top: offset }}>
      <div className="group-header d-flex-between editor-view-informations">
        <div className="d-flex-between">
          <i
            className={`fas fa-${
              plugin.icon || 'bars'
            } group-icon designer-group-header-icon editor-view-icon`}
          />
          <span className="editor-view-text">{name || id}</span>
        </div>
        <div className="d-flex me-1">
          <button
            className="btn btn-sm"
            style={{ minWidth: '36px' }}
            onClick={() => {
              setSelectedNode(undefined);
              hidePreview();
            }}>
            <i className="fas fa-times" style={{ color: "#fff" }} />
          </button>
        </div>
      </div>
      <div
        style={{
          backgroundColor: '#494949',
        }}>
<<<<<<< HEAD
        <Description text={selectedNode.description} fullText={hidePreview} />
        {!selectedNode.legacy && !readOnly && (
          <div className={`d-flex justify-content-end ${asJsonFormat ? 'mb-3' : ''}`}>
            <button
              className="btn btn-sm toggle-form-buttons mt-3"
              onClick={() => toggleJsonFormat(false)}
              style={{ backgroundColor: either(asJsonFormat, '#373735', '#f9b000') }}>
              FORM
            </button>
            <button
              className="btn btn-sm mx-1 toggle-form-buttons mt-3"
              onClick={() => {
                if (formRef.current)
                  formRef.current.trigger()
                    .then(res => {
                      if (res)
                        toggleJsonFormat(true)
                    })
              }}
              style={{ backgroundColor: either(asJsonFormat, '#f9b000', '#373735') }}>
              RAW JSON
            </button>
          </div>
        )}
        {id === 'Backend' && <BackendSelector
          backends={backends}
          setBackendConfigRef={setBackendConfigRef}
          setUsingExistingBackend={setUsingExistingBackend}
          setRoute={setRoute}
          usingExistingBackend={usingExistingBackend}
          route={route}
        />}
=======
        <Description text={selectedNode.description} />
        {id === 'Backend' && (
          <BackendSelector
            backends={backends}
            setBackendConfigRef={setBackendConfigRef}
            setUsingExistingBackend={setUsingExistingBackend}
            setRoute={setRoute}
            usingExistingBackend={usingExistingBackend}
            route={route}
          />
        )}
>>>>>>> 268297a5
        {!usingExistingBackend || id !== 'Backend' ? (
          <div className="editor-view-form">
            {asJsonFormat ? (
              <>
<<<<<<< HEAD
                {form.value && <CodeInput
                  showGutter={false}
                  mode="json"
                  themeStyle={{
                    maxHeight: either(readOnly, '300px', '-1'),
                    width: '100%',
                  }}
                  value={stringify(form.value)}
                  onChange={onJsonInputChange}
                />}
                {errors && <div>
                  {(errors || []).map((error, idx) => <div style={{
                    borderLeft: "2px solid #D5443F",
                  }} className="mt-3 ps-3" key={`errror${idx}`}>{error}</div>)}
                </div>}
=======
                {form.value && (
                  <CodeInput
                    showGutter={false}
                    mode="json"
                    themeStyle={{
                      maxHeight: either(readOnly, '300px', '-1'),
                      width: '100%',
                    }}
                    value={stringify(form.value)}
                    onChange={(value) => {
                      try {
                        const v = either(typeof value === 'string', JSON.parse(value), value);
                        setSaveable(!isEqual(form.originalValue, v));
                      } catch (err) {
                        setSaveable(true);
                      }
                      setForm({ ...form, value });
                    }}
                  />
                )}
>>>>>>> 268297a5
                {readOnly ? (
                  <div className="d-flex justify-content-end mt-3">
                    <button
                      className="btn btn-sm btn-danger me-1"
                      onClick={() => {
                        setSelectedNode(undefined);
                        hidePreview();
                      }}>
                      Cancel
                    </button>
                    <button
                      className="btn btn-sm btn-save"
                      onClick={() => {
                        hidePreview();
                        addNode(selectedNode);
                      }}>
                      Add to flow
                    </button>
                  </div>
                ) : (
                  <EditViewActions
                    showUpdateRouteButton={showUpdateRouteButton}
                    valid={() => onValidate(form.value)}
                    selectedNode={selectedNode}
                    onRemove={onRemove}
                  />
                )}
              </>
<<<<<<< HEAD
            ) : (
              <Form
                ref={formRef}
                value={unstringify(form.value)}
                schema={form.schema}
=======
            ) : form.value ? (
              <Form
                ref={ref}
                value={unstringify(form.value)}
                schema={form.schema}
                options={{
                  watch: () => {
                    if (ref.current) {
                      const data = ref.current.rawData();
                      const unsaved = data.status
                        ? {
                            ...data,
                            status: {
                              ...data.status,
                              enabled: !!data.status.enabled,
                              debug: !!data.status.debug,
                            },
                          }
                        : data;
                      if (unsaved && Object.keys(unsaved).length > 0) {
                        const configurationChanged = !isEqual(
                          unsaved.plugin,
                          form.originalValue.plugin
                        );
                        // console.log(unsaved.plugin, form.originalValue.plugin, configurationChanged)
                        // console.log(unsaved.status, unsaved.status, form.originalValue.status, !isEqual(unsaved.status, form.originalValue.status))
                        if (configurationChanged) setSaveable(true);
                        else if (
                          unsaved.status &&
                          !isEqual(unsaved.status, form.originalValue.status)
                        )
                          setSaveable(true);
                      }
                    }
                  },
                }}
>>>>>>> 268297a5
                flow={form.flow}
                onSubmit={onValidate}
                footer={({ valid }) => (
                  <EditViewActions
                    showUpdateRouteButton={showUpdateRouteButton}
                    valid={valid}
                    selectedNode={selectedNode}
                    onRemove={onRemove}
                  />
                )}
              />
<<<<<<< HEAD
            )}
=======
            ) : null}
>>>>>>> 268297a5
          </div>
        ) : (
          <div className='p-3'>
            {backendConfigRef && (
              <BackendForm
                isCreation={false}
                value={backendConfigRef}
                style={{ maxWidth: '100%' }}
                foldable={true}
              />
            )}
            <FeedbackButton
              text="Update the plugin configuration"
              icon={() => <i className="fas fa-paper-plane" />}
<<<<<<< HEAD
              onPress={saveChanges}
=======
              onPress={() =>
                nextClient.update(nextClient.ENTITIES.ROUTES, route).then((newRoute) => {
                  setOriginalRoute(newRoute);
                  setRoute(newRoute);
                })
              }
>>>>>>> 268297a5
            />
          </div>
        )}
      </div>
      {usingExistingBackend && id === 'Backend' && !selectedNode.default && (
        <RemoveComponent onRemove={onRemove} />
      )}
    </div>
  );
};

const stringify = (item) => (typeof item === 'object' ? JSON.stringify(item, null, 2) : item);
const unstringify = (item) => {
<<<<<<< HEAD
=======
  console.log(item);
>>>>>>> 268297a5
  if (typeof item === 'object') return item;
  else {
    try {
      return JSON.parse(item);
    } catch (_) {
      return item;
    }
  }
};

const Description = ({ text, fullText }) => {
  const [showMore, setShowMore] = useState(false);

  const textLength = text ? text.length : 0;
  const maxLength = fullText ? 100000 : 120;
  const overflows = textLength > maxLength;

  const content = text ? text?.slice(0, either(showMore, textLength, maxLength)) : '' + ' ' + (overflows && either(!showMore, '...', ''))

  return (
    <>
      <MarkdownInput
        className="form-description"
<<<<<<< HEAD
        readOnly={true}
        preview={true}
        value={content} />
        {/* // style={{
        //   marginBottom: either(text, 'inherit', 0),
        //   padding: either(text, '12px', 0),
        //   paddingBottom: either(overflows || !text, 0, '12px')
        // }}> */}
      {
        overflows && (
          <button
            className="btn btn-sm btn-success me-3 mb-3"
            onClick={() => setShowMore(!showMore)}
            style={{ marginLeft: 'auto', display: 'block' }}>
            {either(showMore, 'Show less', 'Show more description')}
          </button>
        )
      }
=======
        style={{
          marginBottom: either(text, 'inherit', 0),
          padding: either(text, '12px', 0),
          paddingBottom: either(overflows || !text, 0, '12px'),
        }}>
        {text ? text?.slice(0, either(showMore, textLength, maxLength)) : ''}{' '}
        {overflows && either(!showMore, '...', '')}
      </p>
      {overflows && (
        <button
          className="btn btn-sm btn-success me-3 mb-3"
          onClick={() => setShowMore(!showMore)}
          style={{ marginLeft: 'auto', display: 'block' }}>
          {either(showMore, 'Show less', 'Show more description')}
        </button>
      )}
>>>>>>> 268297a5
    </>
  );
};

const RemoveComponent = ({ onRemove }) => (
  <button className="btn btn-sm btn-danger" onClick={onRemove}>
    <i className="fas fa-trash me-2"></i>
    Remove this component
  </button>
);

const EditViewActions = ({ selectedNode, onRemove, valid, showUpdateRouteButton }) => (
  <div className="d-flex mt-4 justify-content-end">
    {!selectedNode.default && <RemoveComponent onRemove={onRemove} />}
    {valid && <FeedbackButton
      text="Update route"
      className="ms-2"
      disabled={showUpdateRouteButton}
      icon={() => <i className="far fa-paper-plane" />}
      onPress={valid}
    />}
  </div>
);

const BackendSelector = ({
  setBackendConfigRef,
  setUsingExistingBackend,
  setRoute,
  usingExistingBackend,
  route,
  backends,
}) => (
  <div className="backend-selector">
    <div className={`d-flex ${either(usingExistingBackend, 'mb-3', '')}`}>
      <button
        className="btn btn-sm new-backend-button"
        onClick={() => {
          setBackendConfigRef(undefined);
          setUsingExistingBackend(false);
          setRoute({
            ...route,
            backend_ref: undefined,
          });
        }}
        style={{ backgroundColor: either(usingExistingBackend, '#494849', '#f9b000') }}>
        Create a new backend
      </button>
      <button
        className="btn btn-sm new-backend-button"
        onClick={() => setUsingExistingBackend(true)}
        style={{ backgroundColor: either(usingExistingBackend, '#f9b000', '#494849') }}>
        Select an existing backend
      </button>
    </div>
    {usingExistingBackend && (
      <SelectInput
        id="backend_select"
        value={route.backend_ref}
        placeholder="Select an existing backend"
        label=""
        onChange={(backend_ref) =>
          setRoute({
            ...route,
            backend_ref,
          })
        }
        possibleValues={backends}
        transformer={(item) => ({ label: item.name, value: item.id })}
      />
    )}
  </div>
);<|MERGE_RESOLUTION|>--- conflicted
+++ resolved
@@ -6,19 +6,19 @@
   getPlugins,
   getOldPlugins,
 } from '../../services/BackOfficeServices';
-import { Form, format, type, CodeInput, SelectInput, validate } from '@maif/react-forms/lib/index.js';
 import {
   DEFAULT_FLOW,
   EXCLUDED_PLUGINS,
   LEGACY_PLUGINS_WRAPPER,
-  PLUGIN_INFORMATIONS_SCHEMA,
+  PLUGIN_INFORMATIONS_SCHEMA
 } from './Graph';
-import { BackendForm } from '../BackendsPage';
 import Loader from './Loader';
-import { camelToSnake, camelToSnakeFlow, toUpperCaseLabels } from '../../util';
+import { toUpperCaseLabels, camelToSnake, camelToSnakeFlow } from '../../util';
 import { isEqual } from 'lodash';
-import { FeedbackButton } from './FeedbackButton';
+import { Form, type, format, validate } from '@maif/react-forms';
+import { CodeInput } from '@maif/react-forms';
 import { MarkdownInput } from '@maif/react-forms';
+import { FeedbackButton } from './FeedbackButton'
 
 const either = (value, left, right) => (value ? left : right);
 
@@ -65,6 +65,7 @@
   disableBorder,
   style,
   enabled,
+  onUnsavedChanges
 }) => {
   const { id, name, index } = element;
   const highlighted =
@@ -72,7 +73,6 @@
     selectedNode.id === id &&
     (selectedNode.plugin_multi_inst ? selectedNode.index === index : true);
 
-<<<<<<< HEAD
   return <>
     <Dot
       className={className}
@@ -85,7 +85,10 @@
       }}
       onClick={(e) => {
         e.stopPropagation();
-        setSelectedNode(element)
+        if (onUnsavedChanges)
+          onUnsavedChanges(() => setSelectedNode(element))
+        else
+          setSelectedNode(element)
       }}
       highlighted={highlighted}
       enabled={enabled}>
@@ -93,30 +96,6 @@
     </Dot>
     {!hideLink && <VerticalLine highlighted={highlighted} />}
   </>
-=======
-  return (
-    <>
-      <Dot
-        className={className}
-        clickable={true}
-        selectedNode={selectedNode}
-        style={{
-          borderWidth: either(disableBorder, 0, 1),
-          fontWeight: either(bold, 'bold', 'normal'),
-          ...style,
-        }}
-        onClick={(e) => {
-          e.stopPropagation();
-          setSelectedNode(element);
-        }}
-        highlighted={highlighted}
-        enabled={enabled}>
-        <span className="dot-text">{name || id}</span>
-      </Dot>
-      {!hideLink && <VerticalLine highlighted={highlighted} />}
-    </>
-  );
->>>>>>> 268297a5
 };
 
 const VerticalLine = ({ highlighted = true, flex }) => (
@@ -147,6 +126,8 @@
   });
   const [loading, setLoading] = useState(true);
   const location = useLocation();
+
+  const [changed, setChanged] = useState(false)
 
   useEffect(() => {
     Promise.all([
@@ -183,7 +164,7 @@
       setPlugins(
         formatedPlugins.map((p) => ({
           ...p,
-          selected: route.plugins.find((r) => r.plugin === p.id),
+          selected: p.plugin_multi_inst ? false : route.plugins.find(r => r.plugin === p.id),
         }))
       );
 
@@ -223,7 +204,7 @@
               onInputStream,
             };
           }),
-        ].map((node, i) => ({ ...node, index: i - 2 }))
+        ].map((node, i) => ({ ...node, index: i }))
       );
 
       setLoading(false);
@@ -238,18 +219,22 @@
     !EXCLUDED_PLUGINS.ids.includes(plugin.id.replace('cp:', ''));
 
   const removeNode = (id, idx) => {
-    const index = idx + 1; // increase of one to prevent delete the Frontend node
-    setNodes(nodes.filter((node, i) => node.id !== id && i !== index));
-    const newRoute = {
+    setNodes(nodes
+      .filter((node, i) => !(node.id === id && i === idx))
+      .map((node, i) => ({
+        ...node,
+        index: i
+      })));
+
+    saveChanges({
       ...route,
-      plugins: route.plugins.filter((plugin) => !plugin.plugin.endsWith(id)),
-    }
-
-    saveChanges(newRoute)
+      plugins: route.plugins.filter((_, i) => (i + 2) !== idx)
+    })
 
     setPlugins(
-      plugins.map((plugin, i) => {
-        if (plugin.id === id && i === index) return { ...plugin, selected: undefined };
+      plugins.map(plugin => {
+        if (plugin.id === id)
+          return { ...plugin, selected: undefined };
         return plugin;
       })
     );
@@ -258,8 +243,9 @@
   const addNode = (node) => {
     const newNode = {
       ...node,
-      index: nodes.length,
+      index: nodes.length
     };
+
     if (
       (newNode.plugin_steps || []).some((s) => ['TransformResponse'].includes(s)) ||
       newNode.onTargetStream ||
@@ -280,6 +266,10 @@
           ...route.plugins,
           {
             plugin: either(newNode.legacy, LEGACY_PLUGINS_WRAPPER[newNode.pluginType], newNode.id),
+            enabled: node.enabled || false,
+            debug: node.debug || false,
+            include: node.include || [],
+            exclude: node.exclude || [],
             config: {
               ...newNode.config,
               plugin: either(newNode.legacy, newNode.id, undefined),
@@ -309,37 +299,25 @@
       frontend: either(updatedField === 'Frontend', item.plugin, route.frontend),
       backend: either(updatedField === 'Backend', item.plugin, route.backend),
       plugins: route.plugins.map((plugin, i) => {
-        if ((plugin.plugin === pluginId || plugin.config.plugin === pluginId) && i === index)
+        if ((plugin.plugin === pluginId || plugin.config.plugin === pluginId) && (i + 2) === index)
           return {
             ...plugin,
             ...item.status,
             config: item.plugin,
           };
 
-<<<<<<< HEAD
         return plugin;
       }),
     })
-=======
-          return plugin;
-        }),
-      })
-      .then((r) => {
-        if (!r.error) {
-          setOriginalRoute(r);
-          setRoute(r);
-        } else {
-          // TODO - manage error
-        }
+  };
+
+  const saveChanges = route => {
+    return nextClient
+      .update(nextClient.ENTITIES.ROUTES, route)
+      .then((newRoute) => {
+        setOriginalRoute(newRoute);
+        setRoute(newRoute);
       });
->>>>>>> 268297a5
-  };
-
-  const saveChanges = route => {
-    return nextClient.update(nextClient.ENTITIES.ROUTES, route).then((newRoute) => {
-      setOriginalRoute(newRoute);
-      setRoute(newRoute);
-    });
   };
 
   const sortInputStream = (arr) =>
@@ -381,9 +359,33 @@
     (node.plugin_steps || []).some((s) => ['TransformResponse'].includes(s))
   );
 
+  const onUnsavedChanges = onConfirm => {
+    if (changed) {
+      window.newConfirm(`Are you sure to leave this configuration without save your changes ?`)
+        .then(ok => {
+          if (ok)
+            onConfirm()
+        });
+    }
+    else
+      onConfirm()
+  }
+
+  const pluginIsEnabled = value => route.plugins.find(
+    (p, i) => (p.plugin === value.id || p.config.plugin === value.id) && (i + 2) === value.index
+  )?.enabled
+
   return (
     <Loader loading={loading}>
-      <div className="h-100 col-12 hide-overflow" onClick={() => setSelectedNode(undefined)}>
+      <div
+        className="h-100 col-12 hide-overflow"
+        onClick={e => {
+          e.stopPropagation()
+          onUnsavedChanges(() => {
+            setChanged(false)
+            setSelectedNode(undefined)
+          })
+        }}>
         <div className="plugins-stack-column">
           <div className="elements">
             <div className="plugins-background-bar" />
@@ -463,6 +465,7 @@
                       </div>
                       {inputNodes.slice(0, 1).map((value, i) => (
                         <NodeElement
+                          onUnsavedChanges={onUnsavedChanges}
                           className="frontend-container-button"
                           element={value}
                           key={`inNodes${i}`}
@@ -474,22 +477,17 @@
                       ))}
                       <Dot className="arrow-flow" icon="chevron-down" selectedNode={selectedNode} />
                       <VerticalLine highlighted={!selectedNode} />
-                      {inputNodes.slice(1).map((value, i) => (
-                        <NodeElement
-                          enabled={
-                            route.plugins.find(
-                              (p, i) =>
-                                (p.plugin === value.id || p.config.plugin === value.id) &&
-                                i === value.index
-                            )?.enabled
-                          }
+                      {inputNodes.slice(1).map((value, i) => {
+                        return <NodeElement
+                          onUnsavedChanges={onUnsavedChanges}
+                          enabled={pluginIsEnabled(value)}
                           element={value}
                           key={`inNodes${i}`}
                           selectedNode={selectedNode}
                           setSelectedNode={setSelectedNode}
                           isLast={inputNodes.length - 1 === i}
                         />
-                      ))}
+                      })}
                       <VerticalLine highlighted={!selectedNode} flex={true} />
                     </div>
                   </div>
@@ -499,13 +497,8 @@
                       <VerticalLine highlighted={!selectedNode} />
                       {outputNodes.map((value, i) => (
                         <NodeElement
-                          enabled={
-                            route.plugins.find(
-                              (p, i) =>
-                                (p.plugin === value.id || p.config.plugin === value.id) &&
-                                i === value.index
-                            )?.enabled
-                          }
+                          onUnsavedChanges={onUnsavedChanges}
+                          enabled={pluginIsEnabled(value)}
                           element={value}
                           key={`outNodes${i}`}
                           setSelectedNode={setSelectedNode}
@@ -529,6 +522,7 @@
                   <i className="fas fa-bullseye backend-icon" />
                   {targetNodes.map((value, i, arr) => (
                     <NodeElement
+                      onUnsavedChanges={onUnsavedChanges}
                       element={value}
                       key={`targetNodes${i}`}
                       selectedNode={either(
@@ -545,7 +539,6 @@
                 </div>
               </div>
               <div className="col-sm-8 relative-container" style={{ paddingRight: 0 }}>
-<<<<<<< HEAD
                 <UnselectedNode hideText={selectedNode} />
                 {selectedNode && <EditView
                   saveChanges={saveChanges}
@@ -562,38 +555,14 @@
                     enabled: false,
                   })}
                   showUpdateRouteButton={!isEqual(route, originalRoute)}
+                  setRef={setChanged}
                 />}
-=======
-                {selectedNode ? (
-                  <EditView
-                    setRoute={setRoute}
-                    selectedNode={selectedNode}
-                    setSelectedNode={setSelectedNode}
-                    updatePlugin={updatePlugin}
-                    removeNode={removeNode}
-                    route={route}
-                    plugins={plugins}
-                    backends={backends}
-                    hidePreview={() =>
-                      showPreview({
-                        ...preview,
-                        enabled: false,
-                      })
-                    }
-                  />
-                ) : (
-                  <UnselectedNode
-                    saveChanges={saveChanges}
-                    disabled={isEqual(route, originalRoute)}
-                  />
-                )}
->>>>>>> 268297a5
               </div>
             </div>
           )}
         </div>
       </div>
-    </Loader>
+    </Loader >
   );
 };
 
@@ -689,6 +658,20 @@
   </div>
 );
 
+const read = (value, path) => {
+  const keys = path.split('.');
+  if (keys.length === 1) return value[path];
+
+  return read(value[keys[0]], keys.slice(1).join('.'));
+};
+
+const UnselectedNode = ({ hideText }) => (
+  !hideText && <div className="d-flex-between dark-background py-2 ps-2">
+    <span style={{ fontStyle: 'italic' }}> Start by selecting a plugin</span>
+  </div>
+);
+
+
 const convertTransformer = (obj) => {
   return Object.entries(obj).reduce((acc, [key, value]) => {
     let newValue = value;
@@ -704,20 +687,7 @@
   }, {});
 };
 
-const read = (value, path) => {
-  const keys = path.split('.');
-  if (keys.length === 1) return value[path];
-
-  return read(value[keys[0]], keys.slice(1).join('.'));
-};
-
-const UnselectedNode = ({ hideText }) => (
-  !hideText && <div className="d-flex-between dark-background py-2 ps-2">
-    <span style={{ fontStyle: 'italic' }}> Start by selecting a plugin</span>
-  </div>
-);
-
-const EditView = ({
+function EditView({
   selectedNode,
   setSelectedNode,
   route,
@@ -730,8 +700,9 @@
   addNode,
   hidePreview,
   showUpdateRouteButton,
-  saveChanges
-}) => {
+  saveChanges,
+  setRef
+}) {
   const [usingExistingBackend, setUsingExistingBackend] = useState(route.backend_ref);
   const [asJsonFormat, toggleJsonFormat] = useState(selectedNode.legacy || readOnly);
   const [form, setForm] = useState({
@@ -744,6 +715,16 @@
 
   const [offset, setOffset] = useState(0);
   const [errors, setErrors] = useState([]);
+  const [isDirty, setDirty] = useState(showUpdateRouteButton)
+
+  useEffect(() => {
+    setDirty(showUpdateRouteButton)
+  }, [showUpdateRouteButton])
+
+  useEffect(() => {
+    if (setRef && typeof setRef === 'function')
+      setRef(isDirty)
+  }, [isDirty])
 
   useEffect(() => {
     const onScroll = () => setOffset(window.pageYOffset);
@@ -752,7 +733,9 @@
 
     onScroll();
 
-    return () => window.removeEventListener('scroll', onScroll);
+    return () => {
+      window.removeEventListener('scroll', onScroll)
+    };
   }, []);
 
   useEffect(() => {
@@ -773,8 +756,13 @@
 
   const onRemove = (e) => {
     e.stopPropagation();
-    setSelectedNode(undefined);
-    removeNode(id, index);
+    window.newConfirm(`Are you sure to delete this route ?`)
+      .then(ok => {
+        if (ok) {
+          setSelectedNode(undefined);
+          removeNode(id, index);
+        }
+      });
   };
 
   useEffect(() => {
@@ -824,16 +812,16 @@
 
     if (!value) {
       const node =
-        route.plugins.find((p, i) => (p.plugin === id || p.config.plugin === id) && i === index) ||
+        route.plugins.find((p, i) => (p.plugin === id || p.config.plugin === id) && (i + 2) === index) ||
         plugins.find((p) => p.id === id);
       if (node)
         value = {
           plugin: node.config,
           status: {
-            enabled: node.enabled,
-            debug: node.debug,
-            include: node.include,
-            exclude: node.exclude,
+            enabled: node.enabled || false,
+            debug: node.debug || false,
+            include: node.include || [],
+            exclude: node.exclude || [],
           },
         };
     } else {
@@ -846,33 +834,36 @@
       schema: formSchema,
       flow: formFlow,
       value,
-      originalValue: undefined,
-      unsavedForm: value,
+      originalValue: value
     });
 
     toggleJsonFormat(selectedNode.legacy || readOnly);
   }, [selectedNode.id, selectedNode.index]);
 
   const onValidate = (item) => {
-<<<<<<< HEAD
     const newValue = unstringify(item)
     return updatePlugin(id, index, {
       plugin: newValue.plugin,
       status: newValue.status
     }, selectedNode.id)
-      .then(() => setForm({ ...form, value: newValue }))
+      .then(() => {
+        setForm({ ...form, value: newValue, originalValue: newValue })
+        setDirty(false)
+      })
   }
 
   const onJsonInputChange = value => {
     validate([], form.schema, value)
       .then(v => {
         setErrors([])
-        onValidate(v)
+        setForm({ ...form, value: v })
+        setDirty(!isEqual(form.originalValue, v))
       })
       .catch(err => {
-        console.log(err.inner)
-        if (err.inner && Array.isArray(err.inner))
+        if (err.inner && Array.isArray(err.inner)) {
           setErrors(err.inner.map(r => r.message))
+          setDirty(false)
+        }
       })
   }
 
@@ -881,26 +872,8 @@
 
   // console.log("SCHEMA", form.schema)
   // console.log("VALUE", unstringify(form.value))
-=======
-    return updatePlugin(
-      id,
-      index,
-      unstringify({
-        plugin: item.plugin,
-        status: item.status,
-      }),
-      selectedNode.id
-    ).then(() => {
-      setForm({ ...form, originalValue: item });
-      setSaveable(false);
-    });
-  };
-
-  // console.log("SCHEMA", form.schema.plugin)
-  console.log('VALUE', form.value);
->>>>>>> 268297a5
-
-  return (
+
+  return <>
     <div
       id="form"
       onClick={(e) => e.stopPropagation()}
@@ -909,9 +882,8 @@
       <div className="group-header d-flex-between editor-view-informations">
         <div className="d-flex-between">
           <i
-            className={`fas fa-${
-              plugin.icon || 'bars'
-            } group-icon designer-group-header-icon editor-view-icon`}
+            className={`fas fa-${plugin.icon || 'bars'
+              } group-icon designer-group-header-icon editor-view-icon`}
           />
           <span className="editor-view-text">{name || id}</span>
         </div>
@@ -931,12 +903,12 @@
         style={{
           backgroundColor: '#494949',
         }}>
-<<<<<<< HEAD
         <Description text={selectedNode.description} fullText={hidePreview} />
         {!selectedNode.legacy && !readOnly && (
           <div className={`d-flex justify-content-end ${asJsonFormat ? 'mb-3' : ''}`}>
             <button
               className="btn btn-sm toggle-form-buttons mt-3"
+              disabled={errors && errors.length > 0}
               onClick={() => toggleJsonFormat(false)}
               style={{ backgroundColor: either(asJsonFormat, '#373735', '#f9b000') }}>
               FORM
@@ -964,24 +936,10 @@
           usingExistingBackend={usingExistingBackend}
           route={route}
         />}
-=======
-        <Description text={selectedNode.description} />
-        {id === 'Backend' && (
-          <BackendSelector
-            backends={backends}
-            setBackendConfigRef={setBackendConfigRef}
-            setUsingExistingBackend={setUsingExistingBackend}
-            setRoute={setRoute}
-            usingExistingBackend={usingExistingBackend}
-            route={route}
-          />
-        )}
->>>>>>> 268297a5
         {!usingExistingBackend || id !== 'Backend' ? (
           <div className="editor-view-form">
             {asJsonFormat ? (
               <>
-<<<<<<< HEAD
                 {form.value && <CodeInput
                   showGutter={false}
                   mode="json"
@@ -997,28 +955,6 @@
                     borderLeft: "2px solid #D5443F",
                   }} className="mt-3 ps-3" key={`errror${idx}`}>{error}</div>)}
                 </div>}
-=======
-                {form.value && (
-                  <CodeInput
-                    showGutter={false}
-                    mode="json"
-                    themeStyle={{
-                      maxHeight: either(readOnly, '300px', '-1'),
-                      width: '100%',
-                    }}
-                    value={stringify(form.value)}
-                    onChange={(value) => {
-                      try {
-                        const v = either(typeof value === 'string', JSON.parse(value), value);
-                        setSaveable(!isEqual(form.originalValue, v));
-                      } catch (err) {
-                        setSaveable(true);
-                      }
-                      setForm({ ...form, value });
-                    }}
-                  />
-                )}
->>>>>>> 268297a5
                 {readOnly ? (
                   <div className="d-flex justify-content-end mt-3">
                     <button
@@ -1039,74 +975,40 @@
                     </button>
                   </div>
                 ) : (
-                  <EditViewActions
-                    showUpdateRouteButton={showUpdateRouteButton}
+                  <Actions
+                    showUpdateRouteButton={isDirty}
                     valid={() => onValidate(form.value)}
                     selectedNode={selectedNode}
                     onRemove={onRemove}
                   />
                 )}
               </>
-<<<<<<< HEAD
             ) : (
               <Form
                 ref={formRef}
+                options={{
+                  watch: () => {
+                    if (formRef.current) {
+                      const formState = formRef.current.methods.formState.isDirty
+                      if (formState !== isDirty)
+                        setDirty(formState)
+                    }
+                  }
+                }}
                 value={unstringify(form.value)}
                 schema={form.schema}
-=======
-            ) : form.value ? (
-              <Form
-                ref={ref}
-                value={unstringify(form.value)}
-                schema={form.schema}
-                options={{
-                  watch: () => {
-                    if (ref.current) {
-                      const data = ref.current.rawData();
-                      const unsaved = data.status
-                        ? {
-                            ...data,
-                            status: {
-                              ...data.status,
-                              enabled: !!data.status.enabled,
-                              debug: !!data.status.debug,
-                            },
-                          }
-                        : data;
-                      if (unsaved && Object.keys(unsaved).length > 0) {
-                        const configurationChanged = !isEqual(
-                          unsaved.plugin,
-                          form.originalValue.plugin
-                        );
-                        // console.log(unsaved.plugin, form.originalValue.plugin, configurationChanged)
-                        // console.log(unsaved.status, unsaved.status, form.originalValue.status, !isEqual(unsaved.status, form.originalValue.status))
-                        if (configurationChanged) setSaveable(true);
-                        else if (
-                          unsaved.status &&
-                          !isEqual(unsaved.status, form.originalValue.status)
-                        )
-                          setSaveable(true);
-                      }
-                    }
-                  },
-                }}
->>>>>>> 268297a5
                 flow={form.flow}
                 onSubmit={onValidate}
                 footer={({ valid }) => (
-                  <EditViewActions
-                    showUpdateRouteButton={showUpdateRouteButton}
+                  <Actions
+                    showUpdateRouteButton={isDirty}
                     valid={valid}
                     selectedNode={selectedNode}
                     onRemove={onRemove}
                   />
                 )}
               />
-<<<<<<< HEAD
             )}
-=======
-            ) : null}
->>>>>>> 268297a5
           </div>
         ) : (
           <div className='p-3'>
@@ -1121,16 +1023,7 @@
             <FeedbackButton
               text="Update the plugin configuration"
               icon={() => <i className="fas fa-paper-plane" />}
-<<<<<<< HEAD
               onPress={saveChanges}
-=======
-              onPress={() =>
-                nextClient.update(nextClient.ENTITIES.ROUTES, route).then((newRoute) => {
-                  setOriginalRoute(newRoute);
-                  setRoute(newRoute);
-                })
-              }
->>>>>>> 268297a5
             />
           </div>
         )}
@@ -1139,15 +1032,11 @@
         <RemoveComponent onRemove={onRemove} />
       )}
     </div>
-  );
-};
+  </>
+}
 
 const stringify = (item) => (typeof item === 'object' ? JSON.stringify(item, null, 2) : item);
 const unstringify = (item) => {
-<<<<<<< HEAD
-=======
-  console.log(item);
->>>>>>> 268297a5
   if (typeof item === 'object') return item;
   else {
     try {
@@ -1158,77 +1047,17 @@
   }
 };
 
-const Description = ({ text, fullText }) => {
-  const [showMore, setShowMore] = useState(false);
-
-  const textLength = text ? text.length : 0;
-  const maxLength = fullText ? 100000 : 120;
-  const overflows = textLength > maxLength;
-
-  const content = text ? text?.slice(0, either(showMore, textLength, maxLength)) : '' + ' ' + (overflows && either(!showMore, '...', ''))
-
-  return (
-    <>
-      <MarkdownInput
-        className="form-description"
-<<<<<<< HEAD
-        readOnly={true}
-        preview={true}
-        value={content} />
-        {/* // style={{
-        //   marginBottom: either(text, 'inherit', 0),
-        //   padding: either(text, '12px', 0),
-        //   paddingBottom: either(overflows || !text, 0, '12px')
-        // }}> */}
-      {
-        overflows && (
-          <button
-            className="btn btn-sm btn-success me-3 mb-3"
-            onClick={() => setShowMore(!showMore)}
-            style={{ marginLeft: 'auto', display: 'block' }}>
-            {either(showMore, 'Show less', 'Show more description')}
-          </button>
-        )
-      }
-=======
-        style={{
-          marginBottom: either(text, 'inherit', 0),
-          padding: either(text, '12px', 0),
-          paddingBottom: either(overflows || !text, 0, '12px'),
-        }}>
-        {text ? text?.slice(0, either(showMore, textLength, maxLength)) : ''}{' '}
-        {overflows && either(!showMore, '...', '')}
-      </p>
-      {overflows && (
-        <button
-          className="btn btn-sm btn-success me-3 mb-3"
-          onClick={() => setShowMore(!showMore)}
-          style={{ marginLeft: 'auto', display: 'block' }}>
-          {either(showMore, 'Show less', 'Show more description')}
-        </button>
-      )}
->>>>>>> 268297a5
-    </>
-  );
-};
-
-const RemoveComponent = ({ onRemove }) => (
-  <button className="btn btn-sm btn-danger" onClick={onRemove}>
-    <i className="fas fa-trash me-2"></i>
-    Remove this component
-  </button>
-);
-
-const EditViewActions = ({ selectedNode, onRemove, valid, showUpdateRouteButton }) => (
+
+const Actions = ({ selectedNode, onRemove, valid, showUpdateRouteButton }) => (
   <div className="d-flex mt-4 justify-content-end">
     {!selectedNode.default && <RemoveComponent onRemove={onRemove} />}
-    {valid && <FeedbackButton
+    <FeedbackButton
       text="Update route"
       className="ms-2"
-      disabled={showUpdateRouteButton}
+      disabled={!showUpdateRouteButton}
       icon={() => <i className="far fa-paper-plane" />}
       onPress={valid}
-    />}
+    />
   </div>
 );
 
@@ -1279,4 +1108,46 @@
       />
     )}
   </div>
+);
+
+const Description = ({ text, fullText }) => {
+  const [showMore, setShowMore] = useState(false);
+
+  const textLength = text ? text.length : 0;
+  const maxLength = fullText ? 100000 : 120;
+  const overflows = textLength > maxLength;
+
+  const content = text ? text?.slice(0, either(showMore, textLength, maxLength)) : '' + ' ' + (overflows && either(!showMore, '...', ''))
+
+  return (
+    <>
+      <MarkdownInput
+        className="form-description"
+        readOnly={true}
+        preview={true}
+        value={content} />
+      {/* // style={{
+        //   marginBottom: either(text, 'inherit', 0),
+        //   padding: either(text, '12px', 0),
+        //   paddingBottom: either(overflows || !text, 0, '12px')
+        // }}> */}
+      {
+        overflows && (
+          <button
+            className="btn btn-sm btn-success me-3 mb-3"
+            onClick={() => setShowMore(!showMore)}
+            style={{ marginLeft: 'auto', display: 'block' }}>
+            {either(showMore, 'Show less', 'Show more description')}
+          </button>
+        )
+      }
+    </>
+  );
+};
+
+const RemoveComponent = ({ onRemove }) => (
+  <button className="btn btn-sm btn-danger" onClick={onRemove}>
+    <i className="fas fa-trash me-2"></i>
+    Remove this component
+  </button>
 );