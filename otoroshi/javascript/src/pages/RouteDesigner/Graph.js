--- conflicted
+++ resolved
@@ -164,27 +164,6 @@
       ...generatedSchema,
       targets: {
         ...generatedSchema.targets,
-        // onAfterChange: ({ onChange, getFieldValue }) => {
-        //   let port = getFieldValue('port');
-        //   port = port ? `:${port}` : '';
-        //   const hostname = getFieldValue('hostname') || '';
-        //   const isSecured = getFieldValue('tls');
-
-<<<<<<< HEAD
-        //   onChange(
-        //     'custom_target',
-        //     `${isSecured ? 'https' : 'http'}://${hostname}${port}${getFieldValue('custom_target')?.endsWith(' ') ? ' ' : ''
-        //     }`
-        //   );
-        // },
-=======
-          onChange(
-            'custom_target',
-            `${isSecured ? 'https' : 'http'}://${hostname}${port}${getFieldValue('custom_target')?.endsWith(' ') ? ' ' : ''
-            }`
-          );
-        },
->>>>>>> bc09b2a2
         schema: {
           custom_target: {
             renderer: props => {
@@ -193,16 +172,10 @@
               const isSecured = props.rootValue?.tls
 
               return (
-<<<<<<< HEAD
                 <div
                   className="d-flex-center justify-content-start target_information mb-1"
                   onClick={() => props.onChange(props.value === 'open' ? 'down' : 'open')}>
                   <i className={`me-2 fas fa-chevron-${props.value === 'open' ? 'down' : 'right'}`} />
-=======
-                <div className="d-flex-center justify-content-start target_information mt-3 py-1"
-                  onClick={() => onChange(open ? value.slice(0, -1) : `${value} `)}>
-                  <i className={`me-2 fas fa-chevron-${open ? 'down' : 'right'}`} />
->>>>>>> bc09b2a2
                   <i className="fas fa-server me-2" />
                   <a>{`${isSecured ? 'https' : 'http'}://${hostname}${port ? `:${port}` : ''}`}</a>
                 </div>
