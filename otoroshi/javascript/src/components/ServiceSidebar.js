import React, { Component } from 'react';
import PropTypes from 'prop-types';
import { Link } from 'react-router-dom';
import { createTooltip } from '../tooltips';

export class ServiceSidebar extends Component {
  render() {
    const { env, serviceId, name = 'Service' } = this.props;
    const pathname = window.location.pathname;
    const base = `/bo/dashboard/lines/${env}/services/${serviceId}/`;
    const className = (part) => (`${base}${part}` === pathname ? 'active' : '');
    return (
<<<<<<< HEAD
      <ul className="nav flex-column nav-sidebar">
=======
      <ul className="nav flex-column">
>>>>>>> e690d9af
        <li className="nav-item">
          <Link
            to={`/lines/${env}/services/${serviceId}`}
            className="active">
            <h3 {...createTooltip(`Back to the service descriptor of ${name}`)} className="p-2 m-0">
              <i className="fas fa-cube" /> {name}
            </h3>
          </Link>
        </li>
        {!this.props.noSideMenu && (
          <li className="nav-item ms-3">
            <Link
              {...createTooltip(`Show healthcheck report for ${name}`)}
              to={`/lines/${env}/services/${serviceId}/health`}
              className={`nav-link ${className('health')}`}>
              <h3 className="p-2 m-0">
                <i className="fas fa-heart" /> Health
              </h3>
            </Link>
          </li>
        )}
        {!this.props.noSideMenu && (
          <li className="nav-item ms-3">
            <Link
              to={`/lines/${env}/services/${serviceId}/stats`}
              {...createTooltip(`Show live metrics report for ${name}`)}
              className={`nav-link ${className('stats')}`}>
              <h3 className="p-2 m-0">
                <i className="fas fa-chart-bar" /> Live metrics
              </h3>
            </Link>
          </li>
        )}
        {!this.props.noSideMenu && (
          <li className="nav-item ms-3">
            <Link
              to={`/lines/${env}/services/${serviceId}/analytics`}
              {...createTooltip(`Show analytics report for ${name}`)}
              className={`nav-link ${className('analytics')}`}>
              <h3 className="p-2 m-0">
                <i className="fas fa-signal" /> Analytics
              </h3>
            </Link>
          </li>
        )}
        {!this.props.noSideMenu && (
          <li className="nav-item ms-3">
            <Link
              to={`/lines/${env}/services/${serviceId}/events`}
              {...createTooltip(`Show raw events report for ${name}`)}
              className={`nav-link ${className('events')}`}>
              <h3 className="p-2 m-0">
                <i className="fas fa-list" /> Events
              </h3>
            </Link>
          </li>
        )}
        {!this.props.noSideMenu && (
          <li className="nav-item ms-3">
            <Link
              to={`/lines/${env}/services/${serviceId}/apikeys`}
              {...createTooltip(`Manage all API keys that can access ${name}`)}
              className={`nav-link ${className('apikeys')}`}>
              <h3 className="p-2 m-0">
                <i className="fas fa-lock" /> API Keys
              </h3>
            </Link>
          </li>
        )}
        {!this.props.noSideMenu && (
          <li className="nav-item ms-3">
            <Link
              to={`/lines/${env}/services/${serviceId}/doc`}
              {...createTooltip(`Show open API documentation for ${name}`)}
              className={`nav-link ${className('doc')}`}>
              <h3 className="p-2 m-0">
                <i className="fas fa-folder" /> Documentation
              </h3>
            </Link>
          </li>
        )}
      </ul>
    );
  }
}<|MERGE_RESOLUTION|>--- conflicted
+++ resolved
@@ -10,11 +10,7 @@
     const base = `/bo/dashboard/lines/${env}/services/${serviceId}/`;
     const className = (part) => (`${base}${part}` === pathname ? 'active' : '');
     return (
-<<<<<<< HEAD
       <ul className="nav flex-column nav-sidebar">
-=======
-      <ul className="nav flex-column">
->>>>>>> e690d9af
         <li className="nav-item">
           <Link
             to={`/lines/${env}/services/${serviceId}`}
