--- conflicted
+++ resolved
@@ -128,37 +128,6 @@
               if (!optObj || backgroundColorFromOption === 'initial')
                 btnBackground = selected ? 'btn-info' : 'btn-dark';
 
-<<<<<<< HEAD
-            let backgroundColorFromOption = 'initial';
-            
-            if (optObj && option.color) {
-              backgroundColorFromOption = `rgba(${option.color.replace(')', '').replace('rgb(', '')}, ${selected ? 1 : .45})`;
-            }
-
-            return <button className={`btn btn-radius-25 btn-sm ${option.color ? '' : (selected ? 'btn-info' : 'btn-dark')} me-2 px-3 mb-2`}
-              type="button"
-              key={rawOption}
-              style={{
-                borderRadius: '24px',
-                backgroundColor: backgroundColorFromOption,
-                color: '#fff'
-              }}
-              onClick={() => {
-                const newOption = onClick(rawOption);
-
-                if (schemaProps?.resetOnChange) {
-                  this.props.rootOnChange({
-                    [this.props.name]: newOption
-                  })
-                } else {
-                  this.props.onChange(newOption);
-                }
-              }}>
-              {selected && <i className='fas fa-check me-1' />}
-              {optObj ? (option.label || option.value) : option}
-            </button>
-          })}
-=======
               return (
                 <button
                   className={`btn btn-radius-25 btn-sm ${
@@ -187,7 +156,6 @@
                 </button>
               );
             })}
->>>>>>> 8b96c2df
         </div>
       </LabelAndInput>
     );
@@ -216,12 +184,7 @@
     const LauncherComponent = React.createElement(props.componentLauncher, {
       value: this.props.value,
       onChange: this.props.onChange,
-<<<<<<< HEAD
-      ...(props.componentLauncherProps),
-      openComponent: propsFromParent => {
-=======
       openComponent: (propsFromParent) => {
->>>>>>> 8b96c2df
         this.setState({
           showComponent: true,
           propsFromParent: {
@@ -309,7 +272,7 @@
 
 export class NgCodeRenderer extends Component {
   render() {
-    const schema = this.props.schema || {};
+    const schema = this.props.schema;
     const props = schema.props || {};
     const readOnly = this.props.readOnly;
 
@@ -363,10 +326,9 @@
   };
 
   render() {
-    const schema = this.props.schema || {};
+    const schema = this.props.schema;
     const props = schema.props || {};
     const readOnly = this.props.readOnly;
-    const inputStyle = this.props.inputStyle || {};
 
     // avoid to have both value and defaultValue props
     const { defaultValue, ...inputProps } = props;
@@ -380,7 +342,6 @@
             <input
               type="text"
               className="form-control"
-              style={inputStyle}
               placeholder={props.placeholder}
               title={props.help}
               value={
