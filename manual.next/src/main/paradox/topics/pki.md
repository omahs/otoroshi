--- conflicted
+++ resolved
@@ -16,8 +16,9 @@
 
 ## The PKI API
 
-<<<<<<< HEAD
 The Otoroshi's PKI can be managed using the admin api of otoroshi (by default admin api is exposed on https://otoroshi-api.xxxxx)
+
+Link to the complete swagger section about PKI : https://maif.github.io/otoroshi/swagger-ui/index.html#/pki
 
 * `POST`    [/api/pki/certs/_letencrypt](https://maif.github.io/otoroshi/swagger-ui/index.html#/pki/otoroshi.controllers.adminapi.PkiController.genLetsEncryptCert): generates a certificate using Let's Encrypt or any ACME compatible system
 * `POST`    [/api/pki/certs/_p12](https://maif.github.io/otoroshi/swagger-ui/index.html#/pki/otoroshi.controllers.adminapi.PkiController.importCertFromP12): import a .p12 file as client certificates
@@ -30,27 +31,6 @@
 * `POST`    [/api/pki/cas/:ca/certs/_sign](https://maif.github.io/otoroshi/swagger-ui/index.html#/pki/otoroshi.controllers.adminapi.PkiController.signCert): sign a certificate based on CSR
 * `POST`    [/api/pki/cas/:ca/certs](https://maif.github.io/otoroshi/swagger-ui/index.html#/pki/otoroshi.controllers.adminapi.PkiController.genCert): generates a certificate
 * `POST`    [/api/pki/cas/:ca/cas](https://maif.github.io/otoroshi/swagger-ui/index.html#/pki/otoroshi.controllers.adminapi.PkiController.genSubCA) : generates a sub-CA
-=======
-link to swagger section: https://maif.github.io/otoroshi/swagger-ui/index.html#/pki
-
-```
-POST    /api/pki/certs/_letencrypt  
-POST    /api/pki/certs/_p12         
-POST    /api/pki/certs/_valid       
-POST    /api/pki/certs/_data        
-POST    /api/pki/certs              
-POST    /api/pki/csrs               
-POST    /api/pki/keys               
-POST    /api/pki/cas                
-POST    /api/pki/cas/:ca/certs/_sign
-POST    /api/pki/cas/:ca/certs      
-POST    /api/pki/cas/:ca/cas  
-```      
-
-@@@ warning
-TODO: This section is being written, thanks for your patience :)
-@@@
->>>>>>> a796a287
 
 ## The PKI UI
 
