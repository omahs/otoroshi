--- conflicted
+++ resolved
@@ -371,16 +371,6 @@
 async function runOtoroshi() {
   if (!noOtoroshi) {
     console.log('trying to run otoroshi ...');
-<<<<<<< HEAD
-    runScript(`
-      java -Dhttp.port=9999 -Dhttps.port=9998 -Dapp.adminLogin=${otoroshiUser} -Dapp.adminPassword=${otoroshiPassword} -Dapp.importFrom=${__dirname}/../data/otoroshi.json -jar ${__dirname}/${otoroshiPath}
-    `,
-      __dirname,
-      {})
-    await waitFor(15000);
-    console.log('otoroshi is running !')
-    return lastProcess;
-=======
     const running = await isOtoroshiRunning();
     if (running) {
       console.log('otoroshi is already running !');
@@ -395,7 +385,6 @@
       console.log('otoroshi is running !')
       return lastProcess;
     }
->>>>>>> 1687882f
   } else {
     return Promise.resolve(lastProcess);
   }
